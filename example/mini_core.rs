#![feature(
    no_core, lang_items, intrinsics, unboxed_closures, extern_types,
    decl_macro, rustc_attrs, transparent_unions, auto_traits, freeze_impls,
    thread_local
)]
#![no_core]
#![allow(dead_code, internal_features, ambiguous_wide_pointer_comparisons)]

#[no_mangle]
unsafe extern "C" fn _Unwind_Resume() {
    intrinsics::unreachable();
}

#[lang = "sized"]
pub trait Sized {}

#[lang = "destruct"]
pub trait Destruct {}

#[lang = "tuple_trait"]
pub trait Tuple {}

#[lang = "unsize"]
pub trait Unsize<T: ?Sized> {}

#[lang = "coerce_unsized"]
pub trait CoerceUnsized<T> {}

impl<'a, 'b: 'a, T: ?Sized + Unsize<U>, U: ?Sized> CoerceUnsized<&'a U> for &'b T {}
impl<'a, T: ?Sized + Unsize<U>, U: ?Sized> CoerceUnsized<&'a mut U> for &'a mut T {}
impl<T: ?Sized + Unsize<U>, U: ?Sized> CoerceUnsized<*const U> for *const T {}
impl<T: ?Sized + Unsize<U>, U: ?Sized> CoerceUnsized<*mut U> for *mut T {}

#[lang = "dispatch_from_dyn"]
pub trait DispatchFromDyn<T> {}

// &T -> &U
impl<'a, T: ?Sized+Unsize<U>, U: ?Sized> DispatchFromDyn<&'a U> for &'a T {}
// &mut T -> &mut U
impl<'a, T: ?Sized+Unsize<U>, U: ?Sized> DispatchFromDyn<&'a mut U> for &'a mut T {}
// *const T -> *const U
impl<T: ?Sized+Unsize<U>, U: ?Sized> DispatchFromDyn<*const U> for *const T {}
// *mut T -> *mut U
impl<T: ?Sized+Unsize<U>, U: ?Sized> DispatchFromDyn<*mut U> for *mut T {}
impl<T: ?Sized + Unsize<U>, U: ?Sized> DispatchFromDyn<Box<U, ()>> for Box<T, ()> {}

#[lang = "legacy_receiver"]
pub trait LegacyReceiver {}

impl<T: ?Sized> LegacyReceiver for &T {}
impl<T: ?Sized> LegacyReceiver for &mut T {}
impl<T: ?Sized, A: Allocator> LegacyReceiver for Box<T, A> {}

#[lang = "receiver"]
trait Receiver {
}

#[lang = "copy"]
pub trait Copy {}

#[lang = "bikeshed_guaranteed_no_drop"]
pub trait BikeshedGuaranteedNoDrop {}

impl Copy for bool {}
impl Copy for u8 {}
impl Copy for u16 {}
impl Copy for u32 {}
impl Copy for u64 {}
impl Copy for usize {}
impl Copy for i8 {}
impl Copy for i16 {}
impl Copy for i32 {}
impl Copy for isize {}
impl Copy for f32 {}
impl Copy for f64 {}
impl Copy for char {}
impl<'a, T: ?Sized> Copy for &'a T {}
impl<T: ?Sized> Copy for *const T {}
impl<T: ?Sized> Copy for *mut T {}

#[lang = "sync"]
pub unsafe trait Sync {}

unsafe impl Sync for bool {}
unsafe impl Sync for u8 {}
unsafe impl Sync for u16 {}
unsafe impl Sync for u32 {}
unsafe impl Sync for u64 {}
unsafe impl Sync for usize {}
unsafe impl Sync for i8 {}
unsafe impl Sync for i16 {}
unsafe impl Sync for i32 {}
unsafe impl Sync for isize {}
unsafe impl Sync for char {}
unsafe impl<'a, T: ?Sized> Sync for &'a T {}
unsafe impl Sync for [u8; 16] {}

#[lang = "freeze"]
unsafe auto trait Freeze {}

unsafe impl<T: ?Sized> Freeze for PhantomData<T> {}
unsafe impl<T: ?Sized> Freeze for *const T {}
unsafe impl<T: ?Sized> Freeze for *mut T {}
unsafe impl<T: ?Sized> Freeze for &T {}
unsafe impl<T: ?Sized> Freeze for &mut T {}

#[lang = "structural_peq"]
pub trait StructuralPartialEq {}

#[lang = "not"]
pub trait Not {
    type Output;

    fn not(self) -> Self::Output;
}

impl Not for bool {
    type Output = bool;

    fn not(self) -> bool {
        !self
    }
}

#[lang = "mul"]
pub trait Mul<RHS = Self> {
    type Output;

    #[must_use]
    fn mul(self, rhs: RHS) -> Self::Output;
}

impl Mul for u8 {
    type Output = Self;

    fn mul(self, rhs: Self) -> Self::Output {
        self * rhs
    }
}

impl Mul for usize {
    type Output = Self;

    fn mul(self, rhs: Self) -> Self::Output {
        self * rhs
    }
}

impl Mul for isize {
    type Output = Self;

    fn mul(self, rhs: Self) -> Self::Output {
        self * rhs
    }
}

#[lang = "add"]
pub trait Add<RHS = Self> {
    type Output;

    fn add(self, rhs: RHS) -> Self::Output;
}

impl Add for u8 {
    type Output = Self;

    fn add(self, rhs: Self) -> Self {
        self + rhs
    }
}

impl Add for i8 {
    type Output = Self;

    fn add(self, rhs: Self) -> Self {
        self + rhs
    }
}

impl Add for i32 {
    type Output = Self;

    fn add(self, rhs: Self) -> Self {
        self + rhs
    }
}

impl Add for usize {
    type Output = Self;

    fn add(self, rhs: Self) -> Self {
        self + rhs
    }
}

impl Add for isize {
    type Output = Self;

    fn add(self, rhs: Self) -> Self {
        self + rhs
    }
}

#[lang = "sub"]
pub trait Sub<RHS = Self> {
    type Output;

    fn sub(self, rhs: RHS) -> Self::Output;
}

impl Sub for usize {
    type Output = Self;

    fn sub(self, rhs: Self) -> Self {
        self - rhs
    }
}

impl Sub for isize {
    type Output = Self;

    fn sub(self, rhs: Self) -> Self {
        self - rhs
    }
}

impl Sub for u8 {
    type Output = Self;

    fn sub(self, rhs: Self) -> Self {
        self - rhs
    }
}

impl Sub for i8 {
    type Output = Self;

    fn sub(self, rhs: Self) -> Self {
        self - rhs
    }
}

impl Sub for i16 {
    type Output = Self;

    fn sub(self, rhs: Self) -> Self {
        self - rhs
    }
}

#[lang = "rem"]
pub trait Rem<RHS = Self> {
    type Output;

    fn rem(self, rhs: RHS) -> Self::Output;
}

impl Rem for usize {
    type Output = Self;

    fn rem(self, rhs: Self) -> Self {
        self % rhs
    }
}

#[lang = "bitor"]
pub trait BitOr<RHS = Self> {
    type Output;

    #[must_use]
    fn bitor(self, rhs: RHS) -> Self::Output;
}

impl BitOr for bool {
    type Output = bool;

    fn bitor(self, rhs: bool) -> bool {
        self | rhs
    }
}

impl<'a> BitOr<bool> for &'a bool {
    type Output = bool;

    fn bitor(self, rhs: bool) -> bool {
        *self | rhs
    }
}

#[lang = "eq"]
pub trait PartialEq<Rhs: ?Sized = Self> {
    fn eq(&self, other: &Rhs) -> bool;
    fn ne(&self, other: &Rhs) -> bool;
}

impl PartialEq for u8 {
    fn eq(&self, other: &u8) -> bool {
        (*self) == (*other)
    }
    fn ne(&self, other: &u8) -> bool {
        (*self) != (*other)
    }
}

impl PartialEq for u16 {
    fn eq(&self, other: &u16) -> bool {
        (*self) == (*other)
    }
    fn ne(&self, other: &u16) -> bool {
        (*self) != (*other)
    }
}

impl PartialEq for u32 {
    fn eq(&self, other: &u32) -> bool {
        (*self) == (*other)
    }
    fn ne(&self, other: &u32) -> bool {
        (*self) != (*other)
    }
}


impl PartialEq for u64 {
    fn eq(&self, other: &u64) -> bool {
        (*self) == (*other)
    }
    fn ne(&self, other: &u64) -> bool {
        (*self) != (*other)
    }
}

impl PartialEq for usize {
    fn eq(&self, other: &usize) -> bool {
        (*self) == (*other)
    }
    fn ne(&self, other: &usize) -> bool {
        (*self) != (*other)
    }
}

impl PartialEq for i8 {
    fn eq(&self, other: &i8) -> bool {
        (*self) == (*other)
    }
    fn ne(&self, other: &i8) -> bool {
        (*self) != (*other)
    }
}

impl PartialEq for i32 {
    fn eq(&self, other: &i32) -> bool {
        (*self) == (*other)
    }
    fn ne(&self, other: &i32) -> bool {
        (*self) != (*other)
    }
}

impl PartialEq for isize {
    fn eq(&self, other: &isize) -> bool {
        (*self) == (*other)
    }
    fn ne(&self, other: &isize) -> bool {
        (*self) != (*other)
    }
}

impl PartialEq for char {
    fn eq(&self, other: &char) -> bool {
        (*self) == (*other)
    }
    fn ne(&self, other: &char) -> bool {
        (*self) != (*other)
    }
}

impl<T: ?Sized> PartialEq for *const T {
    fn eq(&self, other: &*const T) -> bool {
        *self == *other
    }
    fn ne(&self, other: &*const T) -> bool {
        *self != *other
    }
}

#[lang = "neg"]
pub trait Neg {
    type Output;

    fn neg(self) -> Self::Output;
}

impl Neg for i8 {
    type Output = i8;

    fn neg(self) -> i8 {
        -self
    }
}

impl Neg for i16 {
    type Output = i16;

    fn neg(self) -> i16 {
        self
    }
}

impl Neg for isize {
    type Output = isize;

    fn neg(self) -> isize {
        -self
    }
}

impl Neg for f32 {
    type Output = f32;

    fn neg(self) -> f32 {
        -self
    }
}

pub enum Option<T> {
    Some(T),
    None,
}

pub use Option::*;

#[lang = "phantom_data"]
pub struct PhantomData<T: ?Sized>;

#[lang = "fn_once"]
#[rustc_paren_sugar]
pub trait FnOnce<Args: Tuple> {
    #[lang = "fn_once_output"]
    type Output;

    extern "rust-call" fn call_once(self, args: Args) -> Self::Output;
}

#[lang = "fn_mut"]
#[rustc_paren_sugar]
pub trait FnMut<Args: Tuple>: FnOnce<Args> {
    extern "rust-call" fn call_mut(&mut self, args: Args) -> Self::Output;
}

#[lang = "panic"]
#[track_caller]
pub fn panic(_msg: &'static str) -> ! {
    unsafe {
        libc::puts("Panicking\n\0" as *const str as *const u8);
        intrinsics::abort();
    }
}

macro_rules! panic_const {
    ($($lang:ident = $message:expr,)+) => {
        pub mod panic_const {
            use super::*;

            $(
                #[track_caller]
                #[lang = stringify!($lang)]
                pub fn $lang() -> ! {
                    panic($message);
                }
            )+
        }
    }
}

panic_const! {
    panic_const_add_overflow = "attempt to add with overflow",
    panic_const_sub_overflow = "attempt to subtract with overflow",
    panic_const_mul_overflow = "attempt to multiply with overflow",
    panic_const_div_overflow = "attempt to divide with overflow",
    panic_const_rem_overflow = "attempt to calculate the remainder with overflow",
    panic_const_neg_overflow = "attempt to negate with overflow",
    panic_const_shr_overflow = "attempt to shift right with overflow",
    panic_const_shl_overflow = "attempt to shift left with overflow",
    panic_const_div_by_zero = "attempt to divide by zero",
    panic_const_rem_by_zero = "attempt to calculate the remainder with a divisor of zero",
}

#[lang = "panic_cannot_unwind"]
fn panic_cannot_unwind() -> ! {
    unsafe {
        libc::puts("Panicking\n\0" as *const str as *const u8);
        intrinsics::abort();
    }
}

#[lang = "panic_in_cleanup"]
#[rustc_nounwind]
fn panic_in_cleanup() -> ! {
    unsafe {
        libc::printf("panic in a destructor during cleanup\n\0" as *const str as *const i8);
        intrinsics::abort();
    }
}

#[lang = "panic_bounds_check"]
#[track_caller]
fn panic_bounds_check(index: usize, len: usize) -> ! {
    unsafe {
        libc::printf("index out of bounds: the len is %d but the index is %d\n\0" as *const str as *const i8, len, index);
        intrinsics::abort();
    }
}

#[lang = "eh_personality"]
fn eh_personality() -> ! {
    loop {}
}

#[lang = "drop_in_place"]
#[allow(unconditional_recursion)]
pub unsafe fn drop_in_place<T: ?Sized>(to_drop: *mut T) {
    // Code here does not matter - this is replaced by the
    // real drop glue by the compiler.
    drop_in_place(to_drop);
}

#[lang = "unpin"]
pub auto trait Unpin {}

#[lang = "deref"]
pub trait Deref {
    type Target: ?Sized;

    fn deref(&self) -> &Self::Target;
}

pub trait Allocator {
}

impl Allocator for () {}

#[lang = "global_alloc_ty"]
pub struct Global;

impl Allocator for Global {}

#[repr(transparent)]
#[rustc_layout_scalar_valid_range_start(1)]
#[rustc_nonnull_optimization_guaranteed]
pub struct NonNull<T: ?Sized>(pub *const T);

impl<T: ?Sized, U: ?Sized> CoerceUnsized<NonNull<U>> for NonNull<T> where T: Unsize<U> {}
impl<T: ?Sized, U: ?Sized> DispatchFromDyn<NonNull<U>> for NonNull<T> where T: Unsize<U> {}

pub struct Unique<T: ?Sized> {
    pub pointer: NonNull<T>,
    pub _marker: PhantomData<T>,
}

impl<T: ?Sized, U: ?Sized> CoerceUnsized<Unique<U>> for Unique<T> where T: Unsize<U> {}
impl<T: ?Sized, U: ?Sized> DispatchFromDyn<Unique<U>> for Unique<T> where T: Unsize<U> {}

#[lang = "owned_box"]
pub struct Box<T: ?Sized, A: Allocator = Global>(Unique<T>, A);

impl<T: ?Sized + Unsize<U>, U: ?Sized, A: Allocator> CoerceUnsized<Box<U, A>> for Box<T, A> {}

impl<T> Box<T> {
    pub fn new(val: T) -> Box<T> {
        unsafe {
            let size = intrinsics::size_of::<T>();
            let ptr = libc::malloc(size);
            intrinsics::copy(&val as *const T as *const u8, ptr, size);
            Box(Unique { pointer: NonNull(ptr as *const T), _marker: PhantomData }, Global)
        }
    }
}

impl<T: ?Sized, A: Allocator> Drop for Box<T, A> {
    fn drop(&mut self) {
        // inner value is dropped by compiler.
        unsafe {
            libc::free(self.0.pointer.0 as *mut u8);
        }
    }
}

impl<T: ?Sized, A: Allocator> Deref for Box<T, A> {
    type Target = T;

    fn deref(&self) -> &Self::Target {
        &**self
    }
}

#[lang = "exchange_malloc"]
unsafe fn allocate(size: usize, _align: usize) -> *mut u8 {
    libc::malloc(size)
}

#[lang = "drop"]
pub trait Drop {
    fn drop(&mut self);
}

#[lang = "manually_drop"]
#[repr(transparent)]
pub struct ManuallyDrop<T: ?Sized> {
    pub value: T,
}

#[lang = "maybe_uninit"]
#[repr(transparent)]
pub union MaybeUninit<T> {
    pub uninit: (),
    pub value: ManuallyDrop<T>,
}

pub mod intrinsics {
    #[rustc_intrinsic]
    pub fn abort() -> !;
<<<<<<< HEAD
    #[rustc_intrinsic]
    pub fn size_of<T>() -> usize;
    #[rustc_intrinsic]
    pub unsafe fn size_of_val<T: ?::Sized>(val: *const T) -> usize;
    #[rustc_intrinsic]
    pub fn min_align_of<T>() -> usize;
    #[rustc_intrinsic]
    pub unsafe fn min_align_of_val<T: ?::Sized>(val: *const T) -> usize;
    #[rustc_intrinsic]
    pub unsafe fn copy<T>(src: *const T, dst: *mut T, count: usize);
    #[rustc_intrinsic]
    pub unsafe fn transmute<T, U>(e: T) -> U;
    #[rustc_intrinsic]
    pub unsafe fn ctlz_nonzero<T>(x: T) -> u32;
    #[rustc_intrinsic]
    pub fn needs_drop<T: ?::Sized>() -> bool;
    #[rustc_intrinsic]
    pub fn bitreverse<T>(x: T) -> T;
    #[rustc_intrinsic]
    pub fn bswap<T>(x: T) -> T;
    #[rustc_intrinsic]
    pub unsafe fn write_bytes<T>(dst: *mut T, val: u8, count: usize);
=======

    #[rustc_intrinsic]
    pub fn size_of<T>() -> usize;

    #[rustc_intrinsic]
    pub unsafe fn size_of_val<T: ?::Sized>(_val: *const T) -> usize;

    #[rustc_intrinsic]
    pub fn min_align_of<T>() -> usize;

    #[rustc_intrinsic]
    pub unsafe fn min_align_of_val<T: ?::Sized>(_val: *const T) -> usize;

    #[rustc_intrinsic]
    pub unsafe fn copy<T>(_src: *const T, _dst: *mut T, _count: usize);

    #[rustc_intrinsic]
    pub unsafe fn transmute<T, U>(_e: T) -> U;

    #[rustc_intrinsic]
    pub unsafe fn ctlz_nonzero<T>(_x: T) -> u32;

    #[rustc_intrinsic]
    pub fn needs_drop<T: ?::Sized>() -> bool;

    #[rustc_intrinsic]
    pub fn bitreverse<T>(_x: T) -> T;

    #[rustc_intrinsic]
    pub fn bswap<T>(_x: T) -> T;

    #[rustc_intrinsic]
    pub unsafe fn write_bytes<T>(_dst: *mut T, _val: u8, _count: usize);

>>>>>>> 499de70f
    #[rustc_intrinsic]
    pub unsafe fn unreachable() -> !;
}

pub mod libc {
    #[link(name = "c")]
    extern "C" {
        pub fn puts(s: *const u8) -> i32;
        pub fn printf(format: *const i8, ...) -> i32;
        pub fn malloc(size: usize) -> *mut u8;
        pub fn free(ptr: *mut u8);
        pub fn memcpy(dst: *mut u8, src: *const u8, size: usize);
        pub fn memmove(dst: *mut u8, src: *const u8, size: usize);
        pub fn strncpy(dst: *mut u8, src: *const u8, size: usize);
        pub fn fflush(stream: *mut i32) -> i32;
        pub fn exit(status: i32);

        pub static stdout: *mut i32;
    }
}

#[lang = "index"]
pub trait Index<Idx: ?Sized> {
    type Output: ?Sized;
    fn index(&self, index: Idx) -> &Self::Output;
}

impl<T> Index<usize> for [T; 3] {
    type Output = T;

    fn index(&self, index: usize) -> &Self::Output {
        &self[index]
    }
}

impl<T> Index<usize> for [T] {
    type Output = T;

    fn index(&self, index: usize) -> &Self::Output {
        &self[index]
    }
}

extern "C" {
    type VaListImpl;
}

#[lang = "va_list"]
#[repr(transparent)]
pub struct VaList<'a>(&'a mut VaListImpl);

#[rustc_builtin_macro]
#[rustc_macro_transparency = "semitransparent"]
pub macro stringify($($t:tt)*) { /* compiler built-in */ }

#[rustc_builtin_macro]
#[rustc_macro_transparency = "semitransparent"]
pub macro file() { /* compiler built-in */ }

#[rustc_builtin_macro]
#[rustc_macro_transparency = "semitransparent"]
pub macro line() { /* compiler built-in */ }

#[rustc_builtin_macro]
#[rustc_macro_transparency = "semitransparent"]
pub macro cfg() { /* compiler built-in */ }

pub static A_STATIC: u8 = 42;

#[lang = "panic_location"]
struct PanicLocation {
    file: &'static str,
    line: u32,
    column: u32,
}

#[no_mangle]
pub fn get_tls() -> u8 {
    #[thread_local]
    static A: u8 = 42;

    A
}<|MERGE_RESOLUTION|>--- conflicted
+++ resolved
@@ -620,7 +620,6 @@
 pub mod intrinsics {
     #[rustc_intrinsic]
     pub fn abort() -> !;
-<<<<<<< HEAD
     #[rustc_intrinsic]
     pub fn size_of<T>() -> usize;
     #[rustc_intrinsic]
@@ -643,42 +642,6 @@
     pub fn bswap<T>(x: T) -> T;
     #[rustc_intrinsic]
     pub unsafe fn write_bytes<T>(dst: *mut T, val: u8, count: usize);
-=======
-
-    #[rustc_intrinsic]
-    pub fn size_of<T>() -> usize;
-
-    #[rustc_intrinsic]
-    pub unsafe fn size_of_val<T: ?::Sized>(_val: *const T) -> usize;
-
-    #[rustc_intrinsic]
-    pub fn min_align_of<T>() -> usize;
-
-    #[rustc_intrinsic]
-    pub unsafe fn min_align_of_val<T: ?::Sized>(_val: *const T) -> usize;
-
-    #[rustc_intrinsic]
-    pub unsafe fn copy<T>(_src: *const T, _dst: *mut T, _count: usize);
-
-    #[rustc_intrinsic]
-    pub unsafe fn transmute<T, U>(_e: T) -> U;
-
-    #[rustc_intrinsic]
-    pub unsafe fn ctlz_nonzero<T>(_x: T) -> u32;
-
-    #[rustc_intrinsic]
-    pub fn needs_drop<T: ?::Sized>() -> bool;
-
-    #[rustc_intrinsic]
-    pub fn bitreverse<T>(_x: T) -> T;
-
-    #[rustc_intrinsic]
-    pub fn bswap<T>(_x: T) -> T;
-
-    #[rustc_intrinsic]
-    pub unsafe fn write_bytes<T>(_dst: *mut T, _val: u8, _count: usize);
-
->>>>>>> 499de70f
     #[rustc_intrinsic]
     pub unsafe fn unreachable() -> !;
 }
