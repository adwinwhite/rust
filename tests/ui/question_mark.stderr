--- conflicted
+++ resolved
@@ -198,11 +198,7 @@
    | |_____^ help: replace it with: `func_returning_result()?;`
 
 error: this block may be rewritten with the `?` operator
-<<<<<<< HEAD
-  --> tests/ui/question_mark.rs:390:13
-=======
   --> tests/ui/question_mark.rs:395:13
->>>>>>> 549107db
    |
 LL | /             if a.is_none() {
 LL | |
@@ -212,11 +208,7 @@
    | |_____________^ help: replace it with: `a?;`
 
 error: this `let...else` may be rewritten with the `?` operator
-<<<<<<< HEAD
-  --> tests/ui/question_mark.rs:451:5
-=======
   --> tests/ui/question_mark.rs:456:5
->>>>>>> 549107db
    |
 LL | /     let Some(v) = bar.foo.owned.clone() else {
 LL | |         return None;
@@ -224,11 +216,7 @@
    | |______^ help: replace it with: `let v = bar.foo.owned.clone()?;`
 
 error: this `let...else` may be rewritten with the `?` operator
-<<<<<<< HEAD
-  --> tests/ui/question_mark.rs:466:5
-=======
   --> tests/ui/question_mark.rs:471:5
->>>>>>> 549107db
    |
 LL | /     let Some(ref x) = foo.opt_x else {
 LL | |         return None;
@@ -236,11 +224,7 @@
    | |______^ help: replace it with: `let x = foo.opt_x.as_ref()?;`
 
 error: this `let...else` may be rewritten with the `?` operator
-<<<<<<< HEAD
-  --> tests/ui/question_mark.rs:476:5
-=======
   --> tests/ui/question_mark.rs:481:5
->>>>>>> 549107db
    |
 LL | /     let Some(ref mut x) = foo.opt_x else {
 LL | |         return None;
@@ -248,11 +232,7 @@
    | |______^ help: replace it with: `let x = foo.opt_x.as_mut()?;`
 
 error: this `let...else` may be rewritten with the `?` operator
-<<<<<<< HEAD
-  --> tests/ui/question_mark.rs:487:5
-=======
   --> tests/ui/question_mark.rs:492:5
->>>>>>> 549107db
    |
 LL | /     let Some(ref x @ ref y) = foo.opt_x else {
 LL | |         return None;
@@ -260,11 +240,7 @@
    | |______^ help: replace it with: `let x @ y = foo.opt_x.as_ref()?;`
 
 error: this `let...else` may be rewritten with the `?` operator
-<<<<<<< HEAD
-  --> tests/ui/question_mark.rs:491:5
-=======
   --> tests/ui/question_mark.rs:496:5
->>>>>>> 549107db
    |
 LL | /     let Some(ref x @ WrapperStructWithString(_)) = bar else {
 LL | |         return None;
@@ -272,11 +248,7 @@
    | |______^ help: replace it with: `let x @ &WrapperStructWithString(_) = bar.as_ref()?;`
 
 error: this `let...else` may be rewritten with the `?` operator
-<<<<<<< HEAD
-  --> tests/ui/question_mark.rs:495:5
-=======
   --> tests/ui/question_mark.rs:500:5
->>>>>>> 549107db
    |
 LL | /     let Some(ref mut x @ WrapperStructWithString(_)) = bar else {
 LL | |         return None;
@@ -284,11 +256,7 @@
    | |______^ help: replace it with: `let x @ &mut WrapperStructWithString(_) = bar.as_mut()?;`
 
 error: this block may be rewritten with the `?` operator
-<<<<<<< HEAD
-  --> tests/ui/question_mark.rs:517:5
-=======
   --> tests/ui/question_mark.rs:522:5
->>>>>>> 549107db
    |
 LL | /     if arg.is_none() {
 LL | |
@@ -297,11 +265,7 @@
    | |_____^ help: replace it with: `arg?;`
 
 error: this `match` expression can be replaced with `?`
-<<<<<<< HEAD
-  --> tests/ui/question_mark.rs:521:15
-=======
   --> tests/ui/question_mark.rs:526:15
->>>>>>> 549107db
    |
 LL |       let val = match arg {
    |  _______________^
@@ -312,11 +276,7 @@
    | |_____^ help: try instead: `arg?`
 
 error: this `let...else` may be rewritten with the `?` operator
-<<<<<<< HEAD
-  --> tests/ui/question_mark.rs:531:5
-=======
   --> tests/ui/question_mark.rs:536:5
->>>>>>> 549107db
    |
 LL | /     let Some(a) = *a else {
 LL | |         return None;
