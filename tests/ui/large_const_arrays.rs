--- conflicted
+++ resolved
@@ -15,10 +15,7 @@
 // Good
 pub(crate) const G_FOO_PUB_CRATE: [u32; 250] = [0u32; 250];
 pub const G_FOO_PUB: [u32; 250] = [0u32; 250];
-<<<<<<< HEAD
-=======
 const G_FOO_COMPUTED: [u32; 25 * 10] = [0u32; 25 * 10];
->>>>>>> ab560d88
 const G_FOO: [u32; 250] = [0u32; 250];
 
 fn main() {
