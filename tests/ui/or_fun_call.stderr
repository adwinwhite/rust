error: function call inside of `unwrap_or`
  --> tests/ui/or_fun_call.rs:52:22
   |
LL |     with_constructor.unwrap_or(make());
   |                      ^^^^^^^^^^^^^^^^^ help: try: `unwrap_or_else(make)`
   |
   = note: `-D clippy::or-fun-call` implied by `-D warnings`
   = help: to override `-D warnings` add `#[allow(clippy::or_fun_call)]`

error: use of `unwrap_or` to construct default value
  --> tests/ui/or_fun_call.rs:56:14
   |
LL |     with_new.unwrap_or(Vec::new());
   |              ^^^^^^^^^^^^^^^^^^^^^ help: try: `unwrap_or_default()`
   |
   = note: `-D clippy::unwrap-or-default` implied by `-D warnings`
   = help: to override `-D warnings` add `#[allow(clippy::unwrap_or_default)]`

error: function call inside of `unwrap_or`
  --> tests/ui/or_fun_call.rs:60:21
   |
LL |     with_const_args.unwrap_or(Vec::with_capacity(12));
   |                     ^^^^^^^^^^^^^^^^^^^^^^^^^^^^^^^^^ help: try: `unwrap_or_else(|| Vec::with_capacity(12))`

error: function call inside of `unwrap_or`
  --> tests/ui/or_fun_call.rs:64:14
   |
LL |     with_err.unwrap_or(make());
   |              ^^^^^^^^^^^^^^^^^ help: try: `unwrap_or_else(|_| make())`

error: function call inside of `unwrap_or`
  --> tests/ui/or_fun_call.rs:68:19
   |
LL |     with_err_args.unwrap_or(Vec::with_capacity(12));
   |                   ^^^^^^^^^^^^^^^^^^^^^^^^^^^^^^^^^ help: try: `unwrap_or_else(|_| Vec::with_capacity(12))`

error: use of `unwrap_or` to construct default value
  --> tests/ui/or_fun_call.rs:72:24
   |
LL |     with_default_trait.unwrap_or(Default::default());
   |                        ^^^^^^^^^^^^^^^^^^^^^^^^^^^^^ help: try: `unwrap_or_default()`

error: use of `unwrap_or` to construct default value
  --> tests/ui/or_fun_call.rs:76:23
   |
LL |     with_default_type.unwrap_or(u64::default());
   |                       ^^^^^^^^^^^^^^^^^^^^^^^^^ help: try: `unwrap_or_default()`

error: function call inside of `unwrap_or`
<<<<<<< HEAD
  --> tests/ui/or_fun_call.rs:97:18
=======
  --> tests/ui/or_fun_call.rs:96:18
>>>>>>> 23b1aceb
   |
LL |     self_default.unwrap_or(<FakeDefault>::default());
   |                  ^^^^^^^^^^^^^^^^^^^^^^^^^^^^^^^^^^^ help: try: `unwrap_or_else(<FakeDefault>::default)`

error: use of `unwrap_or` to construct default value
<<<<<<< HEAD
  --> tests/ui/or_fun_call.rs:101:18
=======
  --> tests/ui/or_fun_call.rs:100:18
>>>>>>> 23b1aceb
   |
LL |     real_default.unwrap_or(<FakeDefault as Default>::default());
   |                  ^^^^^^^^^^^^^^^^^^^^^^^^^^^^^^^^^^^^^^^^^^^^^^ help: try: `unwrap_or_default()`

error: use of `unwrap_or` to construct default value
<<<<<<< HEAD
  --> tests/ui/or_fun_call.rs:105:14
=======
  --> tests/ui/or_fun_call.rs:104:14
>>>>>>> 23b1aceb
   |
LL |     with_vec.unwrap_or(Vec::new());
   |              ^^^^^^^^^^^^^^^^^^^^^ help: try: `unwrap_or_default()`

error: function call inside of `unwrap_or`
<<<<<<< HEAD
  --> tests/ui/or_fun_call.rs:109:21
=======
  --> tests/ui/or_fun_call.rs:108:21
>>>>>>> 23b1aceb
   |
LL |     without_default.unwrap_or(Foo::new());
   |                     ^^^^^^^^^^^^^^^^^^^^^ help: try: `unwrap_or_else(Foo::new)`

error: use of `or_insert` to construct default value
<<<<<<< HEAD
  --> tests/ui/or_fun_call.rs:113:19
=======
  --> tests/ui/or_fun_call.rs:112:19
>>>>>>> 23b1aceb
   |
LL |     map.entry(42).or_insert(String::new());
   |                   ^^^^^^^^^^^^^^^^^^^^^^^^ help: try: `or_default()`

error: use of `or_insert` to construct default value
<<<<<<< HEAD
  --> tests/ui/or_fun_call.rs:117:23
=======
  --> tests/ui/or_fun_call.rs:116:23
>>>>>>> 23b1aceb
   |
LL |     map_vec.entry(42).or_insert(Vec::new());
   |                       ^^^^^^^^^^^^^^^^^^^^^ help: try: `or_default()`

error: use of `or_insert` to construct default value
<<<<<<< HEAD
  --> tests/ui/or_fun_call.rs:121:21
=======
  --> tests/ui/or_fun_call.rs:120:21
>>>>>>> 23b1aceb
   |
LL |     btree.entry(42).or_insert(String::new());
   |                     ^^^^^^^^^^^^^^^^^^^^^^^^ help: try: `or_default()`

error: use of `or_insert` to construct default value
<<<<<<< HEAD
  --> tests/ui/or_fun_call.rs:125:25
=======
  --> tests/ui/or_fun_call.rs:124:25
>>>>>>> 23b1aceb
   |
LL |     btree_vec.entry(42).or_insert(Vec::new());
   |                         ^^^^^^^^^^^^^^^^^^^^^ help: try: `or_default()`

error: use of `unwrap_or` to construct default value
<<<<<<< HEAD
  --> tests/ui/or_fun_call.rs:129:21
=======
  --> tests/ui/or_fun_call.rs:128:21
>>>>>>> 23b1aceb
   |
LL |     let _ = stringy.unwrap_or(String::new());
   |                     ^^^^^^^^^^^^^^^^^^^^^^^^ help: try: `unwrap_or_default()`

error: function call inside of `ok_or`
<<<<<<< HEAD
  --> tests/ui/or_fun_call.rs:134:17
=======
  --> tests/ui/or_fun_call.rs:133:17
>>>>>>> 23b1aceb
   |
LL |     let _ = opt.ok_or(format!("{} world.", hello));
   |                 ^^^^^^^^^^^^^^^^^^^^^^^^^^^^^^^^^^ help: try: `ok_or_else(|| format!("{} world.", hello))`

error: function call inside of `unwrap_or`
<<<<<<< HEAD
  --> tests/ui/or_fun_call.rs:139:21
=======
  --> tests/ui/or_fun_call.rs:138:21
>>>>>>> 23b1aceb
   |
LL |     let _ = Some(1).unwrap_or(map[&1]);
   |                     ^^^^^^^^^^^^^^^^^^ help: try: `unwrap_or_else(|| map[&1])`

error: function call inside of `unwrap_or`
<<<<<<< HEAD
  --> tests/ui/or_fun_call.rs:142:21
=======
  --> tests/ui/or_fun_call.rs:141:21
>>>>>>> 23b1aceb
   |
LL |     let _ = Some(1).unwrap_or(map[&1]);
   |                     ^^^^^^^^^^^^^^^^^^ help: try: `unwrap_or_else(|| map[&1])`

error: function call inside of `or`
<<<<<<< HEAD
  --> tests/ui/or_fun_call.rs:167:35
=======
  --> tests/ui/or_fun_call.rs:166:35
>>>>>>> 23b1aceb
   |
LL |     let _ = Some("a".to_string()).or(Some("b".to_string()));
   |                                   ^^^^^^^^^^^^^^^^^^^^^^^^^ help: try: `or_else(|| Some("b".to_string()))`

error: function call inside of `unwrap_or`
<<<<<<< HEAD
  --> tests/ui/or_fun_call.rs:210:18
=======
  --> tests/ui/or_fun_call.rs:209:18
>>>>>>> 23b1aceb
   |
LL |             None.unwrap_or(ptr_to_ref(s));
   |                  ^^^^^^^^^^^^^^^^^^^^^^^^ help: try: `unwrap_or_else(|| ptr_to_ref(s))`

error: function call inside of `unwrap_or`
<<<<<<< HEAD
  --> tests/ui/or_fun_call.rs:218:14
=======
  --> tests/ui/or_fun_call.rs:217:14
>>>>>>> 23b1aceb
   |
LL |         None.unwrap_or(unsafe { ptr_to_ref(s) });
   |              ^^^^^^^^^^^^^^^^^^^^^^^^^^^^^^^^^^^ help: try: `unwrap_or_else(|| unsafe { ptr_to_ref(s) })`

error: function call inside of `unwrap_or`
<<<<<<< HEAD
  --> tests/ui/or_fun_call.rs:221:14
=======
  --> tests/ui/or_fun_call.rs:220:14
>>>>>>> 23b1aceb
   |
LL |         None.unwrap_or( unsafe { ptr_to_ref(s) }    );
   |              ^^^^^^^^^^^^^^^^^^^^^^^^^^^^^^^^^^^^^^^^ help: try: `unwrap_or_else(|| unsafe { ptr_to_ref(s) })`

error: function call inside of `map_or`
<<<<<<< HEAD
  --> tests/ui/or_fun_call.rs:297:25
=======
  --> tests/ui/or_fun_call.rs:296:25
>>>>>>> 23b1aceb
   |
LL |         let _ = Some(4).map_or(g(), |v| v);
   |                         ^^^^^^^^^^^^^^^^^^ help: try: `map_or_else(g, |v| v)`

error: function call inside of `map_or`
<<<<<<< HEAD
  --> tests/ui/or_fun_call.rs:299:25
=======
  --> tests/ui/or_fun_call.rs:298:25
>>>>>>> 23b1aceb
   |
LL |         let _ = Some(4).map_or(g(), f);
   |                         ^^^^^^^^^^^^^^ help: try: `map_or_else(g, f)`

error: function call inside of `map_or`
<<<<<<< HEAD
  --> tests/ui/or_fun_call.rs:302:25
=======
  --> tests/ui/or_fun_call.rs:301:25
>>>>>>> 23b1aceb
   |
LL |         let _ = Some(4).map_or("asd".to_string().len() as i32, f);
   |                         ^^^^^^^^^^^^^^^^^^^^^^^^^^^^^^^^^^^^^^^^^ help: try: `map_or_else(|| "asd".to_string().len() as i32, f)`

error: use of `unwrap_or_else` to construct default value
<<<<<<< HEAD
  --> tests/ui/or_fun_call.rs:333:18
=======
  --> tests/ui/or_fun_call.rs:332:18
>>>>>>> 23b1aceb
   |
LL |         with_new.unwrap_or_else(Vec::new);
   |                  ^^^^^^^^^^^^^^^^^^^^^^^^ help: try: `unwrap_or_default()`

error: use of `unwrap_or_else` to construct default value
<<<<<<< HEAD
  --> tests/ui/or_fun_call.rs:337:28
=======
  --> tests/ui/or_fun_call.rs:336:28
>>>>>>> 23b1aceb
   |
LL |         with_default_trait.unwrap_or_else(Default::default);
   |                            ^^^^^^^^^^^^^^^^^^^^^^^^^^^^^^^^ help: try: `unwrap_or_default()`

error: use of `unwrap_or_else` to construct default value
<<<<<<< HEAD
  --> tests/ui/or_fun_call.rs:341:27
=======
  --> tests/ui/or_fun_call.rs:340:27
>>>>>>> 23b1aceb
   |
LL |         with_default_type.unwrap_or_else(u64::default);
   |                           ^^^^^^^^^^^^^^^^^^^^^^^^^^^^ help: try: `unwrap_or_default()`

error: use of `unwrap_or_else` to construct default value
<<<<<<< HEAD
  --> tests/ui/or_fun_call.rs:345:22
=======
  --> tests/ui/or_fun_call.rs:344:22
>>>>>>> 23b1aceb
   |
LL |         real_default.unwrap_or_else(<FakeDefault as Default>::default);
   |                      ^^^^^^^^^^^^^^^^^^^^^^^^^^^^^^^^^^^^^^^^^^^^^^^^^ help: try: `unwrap_or_default()`

error: use of `or_insert_with` to construct default value
<<<<<<< HEAD
  --> tests/ui/or_fun_call.rs:349:23
=======
  --> tests/ui/or_fun_call.rs:348:23
>>>>>>> 23b1aceb
   |
LL |         map.entry(42).or_insert_with(String::new);
   |                       ^^^^^^^^^^^^^^^^^^^^^^^^^^^ help: try: `or_default()`

error: use of `or_insert_with` to construct default value
<<<<<<< HEAD
  --> tests/ui/or_fun_call.rs:353:25
=======
  --> tests/ui/or_fun_call.rs:352:25
>>>>>>> 23b1aceb
   |
LL |         btree.entry(42).or_insert_with(String::new);
   |                         ^^^^^^^^^^^^^^^^^^^^^^^^^^^ help: try: `or_default()`

error: use of `unwrap_or_else` to construct default value
<<<<<<< HEAD
  --> tests/ui/or_fun_call.rs:357:25
=======
  --> tests/ui/or_fun_call.rs:356:25
>>>>>>> 23b1aceb
   |
LL |         let _ = stringy.unwrap_or_else(String::new);
   |                         ^^^^^^^^^^^^^^^^^^^^^^^^^^^ help: try: `unwrap_or_default()`

error: function call inside of `unwrap_or`
<<<<<<< HEAD
  --> tests/ui/or_fun_call.rs:399:17
=======
  --> tests/ui/or_fun_call.rs:398:17
>>>>>>> 23b1aceb
   |
LL |     let _ = opt.unwrap_or({ f() }); // suggest `.unwrap_or_else(f)`
   |                 ^^^^^^^^^^^^^^^^^^ help: try: `unwrap_or_else(f)`

error: function call inside of `unwrap_or`
<<<<<<< HEAD
  --> tests/ui/or_fun_call.rs:404:17
=======
  --> tests/ui/or_fun_call.rs:403:17
>>>>>>> 23b1aceb
   |
LL |     let _ = opt.unwrap_or(f() + 1); // suggest `.unwrap_or_else(|| f() + 1)`
   |                 ^^^^^^^^^^^^^^^^^^ help: try: `unwrap_or_else(|| f() + 1)`

error: function call inside of `unwrap_or`
<<<<<<< HEAD
  --> tests/ui/or_fun_call.rs:409:17
=======
  --> tests/ui/or_fun_call.rs:408:17
>>>>>>> 23b1aceb
   |
LL |       let _ = opt.unwrap_or({
   |  _________________^
LL | |
LL | |         let x = f();
LL | |         x + 1
LL | |     });
   | |______^
   |
help: try
   |
LL ~     let _ = opt.unwrap_or_else(|| {
LL +
LL +         let x = f();
LL +         x + 1
LL ~     });
   |

error: function call inside of `map_or`
<<<<<<< HEAD
  --> tests/ui/or_fun_call.rs:415:17
=======
  --> tests/ui/or_fun_call.rs:414:17
>>>>>>> 23b1aceb
   |
LL |     let _ = opt.map_or(f() + 1, |v| v); // suggest `.map_or_else(|| f() + 1, |v| v)`
   |                 ^^^^^^^^^^^^^^^^^^^^^^ help: try: `map_or_else(|| f() + 1, |v| v)`

error: use of `unwrap_or` to construct default value
<<<<<<< HEAD
  --> tests/ui/or_fun_call.rs:420:17
=======
  --> tests/ui/or_fun_call.rs:419:17
>>>>>>> 23b1aceb
   |
LL |     let _ = opt.unwrap_or({ i32::default() });
   |                 ^^^^^^^^^^^^^^^^^^^^^^^^^^^^^ help: try: `unwrap_or_default()`

error: function call inside of `unwrap_or`
<<<<<<< HEAD
  --> tests/ui/or_fun_call.rs:427:21
=======
  --> tests/ui/or_fun_call.rs:426:21
>>>>>>> 23b1aceb
   |
LL |     let _ = opt_foo.unwrap_or(Foo { val: String::default() });
   |                     ^^^^^^^^^^^^^^^^^^^^^^^^^^^^^^^^^^^^^^^^^ help: try: `unwrap_or_else(|| Foo { val: String::default() })`

error: function call inside of `map_or`
<<<<<<< HEAD
  --> tests/ui/or_fun_call.rs:442:19
=======
  --> tests/ui/or_fun_call.rs:441:19
>>>>>>> 23b1aceb
   |
LL |         let _ = x.map_or(g(), |v| v);
   |                   ^^^^^^^^^^^^^^^^^^ help: try: `map_or_else(|_| g(), |v| v)`

error: function call inside of `map_or`
<<<<<<< HEAD
  --> tests/ui/or_fun_call.rs:444:19
=======
  --> tests/ui/or_fun_call.rs:443:19
>>>>>>> 23b1aceb
   |
LL |         let _ = x.map_or(g(), f);
   |                   ^^^^^^^^^^^^^^ help: try: `map_or_else(|_| g(), f)`

error: function call inside of `map_or`
<<<<<<< HEAD
  --> tests/ui/or_fun_call.rs:447:19
=======
  --> tests/ui/or_fun_call.rs:446:19
>>>>>>> 23b1aceb
   |
LL |         let _ = x.map_or("asd".to_string().len() as i32, f);
   |                   ^^^^^^^^^^^^^^^^^^^^^^^^^^^^^^^^^^^^^^^^^ help: try: `map_or_else(|_| "asd".to_string().len() as i32, f)`

error: function call inside of `get_or_insert`
<<<<<<< HEAD
  --> tests/ui/or_fun_call.rs:458:15
=======
  --> tests/ui/or_fun_call.rs:457:15
>>>>>>> 23b1aceb
   |
LL |     let _ = x.get_or_insert(g());
   |               ^^^^^^^^^^^^^^^^^^ help: try: `get_or_insert_with(g)`

error: function call inside of `and`
<<<<<<< HEAD
  --> tests/ui/or_fun_call.rs:468:15
=======
  --> tests/ui/or_fun_call.rs:467:15
>>>>>>> 23b1aceb
   |
LL |     let _ = x.and(g());
   |               ^^^^^^^^ help: try: `and_then(|_| g())`

error: function call inside of `and`
<<<<<<< HEAD
  --> tests/ui/or_fun_call.rs:478:15
=======
  --> tests/ui/or_fun_call.rs:477:15
>>>>>>> 23b1aceb
   |
LL |     let _ = x.and(g());
   |               ^^^^^^^^ help: try: `and_then(|_| g())`

error: use of `unwrap_or` to construct default value
  --> tests/ui/or_fun_call.rs:483:17
   |
LL |     let _ = opt.unwrap_or(Default::default());
   |                 ^^^^^^^^^^^^^^^^^^^^^^^^^^^^^ help: try: `unwrap_or_default()`

error: function call inside of `unwrap_or`
  --> tests/ui/or_fun_call.rs:485:17
   |
LL |     let _ = res.unwrap_or(Default::default());
   |                 ^^^^^^^^^^^^^^^^^^^^^^^^^^^^^ help: try: `unwrap_or_else(|_| Default::default())`

error: use of `unwrap_or` to construct default value
  --> tests/ui/or_fun_call.rs:491:17
   |
LL |     let _ = opt.unwrap_or(Default::default());
   |                 ^^^^^^^^^^^^^^^^^^^^^^^^^^^^^ help: try: `unwrap_or_default()`

error: use of `unwrap_or` to construct default value
  --> tests/ui/or_fun_call.rs:493:17
   |
LL |     let _ = res.unwrap_or(Default::default());
   |                 ^^^^^^^^^^^^^^^^^^^^^^^^^^^^^ help: try: `unwrap_or_default()`

error: aborting due to 49 previous errors
<|MERGE_RESOLUTION|>--- conflicted
+++ resolved
@@ -47,291 +47,175 @@
    |                       ^^^^^^^^^^^^^^^^^^^^^^^^^ help: try: `unwrap_or_default()`
 
 error: function call inside of `unwrap_or`
-<<<<<<< HEAD
-  --> tests/ui/or_fun_call.rs:97:18
-=======
   --> tests/ui/or_fun_call.rs:96:18
->>>>>>> 23b1aceb
    |
 LL |     self_default.unwrap_or(<FakeDefault>::default());
    |                  ^^^^^^^^^^^^^^^^^^^^^^^^^^^^^^^^^^^ help: try: `unwrap_or_else(<FakeDefault>::default)`
 
 error: use of `unwrap_or` to construct default value
-<<<<<<< HEAD
-  --> tests/ui/or_fun_call.rs:101:18
-=======
   --> tests/ui/or_fun_call.rs:100:18
->>>>>>> 23b1aceb
    |
 LL |     real_default.unwrap_or(<FakeDefault as Default>::default());
    |                  ^^^^^^^^^^^^^^^^^^^^^^^^^^^^^^^^^^^^^^^^^^^^^^ help: try: `unwrap_or_default()`
 
 error: use of `unwrap_or` to construct default value
-<<<<<<< HEAD
-  --> tests/ui/or_fun_call.rs:105:14
-=======
   --> tests/ui/or_fun_call.rs:104:14
->>>>>>> 23b1aceb
    |
 LL |     with_vec.unwrap_or(Vec::new());
    |              ^^^^^^^^^^^^^^^^^^^^^ help: try: `unwrap_or_default()`
 
 error: function call inside of `unwrap_or`
-<<<<<<< HEAD
-  --> tests/ui/or_fun_call.rs:109:21
-=======
   --> tests/ui/or_fun_call.rs:108:21
->>>>>>> 23b1aceb
    |
 LL |     without_default.unwrap_or(Foo::new());
    |                     ^^^^^^^^^^^^^^^^^^^^^ help: try: `unwrap_or_else(Foo::new)`
 
 error: use of `or_insert` to construct default value
-<<<<<<< HEAD
-  --> tests/ui/or_fun_call.rs:113:19
-=======
   --> tests/ui/or_fun_call.rs:112:19
->>>>>>> 23b1aceb
    |
 LL |     map.entry(42).or_insert(String::new());
    |                   ^^^^^^^^^^^^^^^^^^^^^^^^ help: try: `or_default()`
 
 error: use of `or_insert` to construct default value
-<<<<<<< HEAD
-  --> tests/ui/or_fun_call.rs:117:23
-=======
   --> tests/ui/or_fun_call.rs:116:23
->>>>>>> 23b1aceb
    |
 LL |     map_vec.entry(42).or_insert(Vec::new());
    |                       ^^^^^^^^^^^^^^^^^^^^^ help: try: `or_default()`
 
 error: use of `or_insert` to construct default value
-<<<<<<< HEAD
-  --> tests/ui/or_fun_call.rs:121:21
-=======
   --> tests/ui/or_fun_call.rs:120:21
->>>>>>> 23b1aceb
    |
 LL |     btree.entry(42).or_insert(String::new());
    |                     ^^^^^^^^^^^^^^^^^^^^^^^^ help: try: `or_default()`
 
 error: use of `or_insert` to construct default value
-<<<<<<< HEAD
-  --> tests/ui/or_fun_call.rs:125:25
-=======
   --> tests/ui/or_fun_call.rs:124:25
->>>>>>> 23b1aceb
    |
 LL |     btree_vec.entry(42).or_insert(Vec::new());
    |                         ^^^^^^^^^^^^^^^^^^^^^ help: try: `or_default()`
 
 error: use of `unwrap_or` to construct default value
-<<<<<<< HEAD
-  --> tests/ui/or_fun_call.rs:129:21
-=======
   --> tests/ui/or_fun_call.rs:128:21
->>>>>>> 23b1aceb
    |
 LL |     let _ = stringy.unwrap_or(String::new());
    |                     ^^^^^^^^^^^^^^^^^^^^^^^^ help: try: `unwrap_or_default()`
 
 error: function call inside of `ok_or`
-<<<<<<< HEAD
-  --> tests/ui/or_fun_call.rs:134:17
-=======
   --> tests/ui/or_fun_call.rs:133:17
->>>>>>> 23b1aceb
    |
 LL |     let _ = opt.ok_or(format!("{} world.", hello));
    |                 ^^^^^^^^^^^^^^^^^^^^^^^^^^^^^^^^^^ help: try: `ok_or_else(|| format!("{} world.", hello))`
 
 error: function call inside of `unwrap_or`
-<<<<<<< HEAD
-  --> tests/ui/or_fun_call.rs:139:21
-=======
   --> tests/ui/or_fun_call.rs:138:21
->>>>>>> 23b1aceb
    |
 LL |     let _ = Some(1).unwrap_or(map[&1]);
    |                     ^^^^^^^^^^^^^^^^^^ help: try: `unwrap_or_else(|| map[&1])`
 
 error: function call inside of `unwrap_or`
-<<<<<<< HEAD
-  --> tests/ui/or_fun_call.rs:142:21
-=======
   --> tests/ui/or_fun_call.rs:141:21
->>>>>>> 23b1aceb
    |
 LL |     let _ = Some(1).unwrap_or(map[&1]);
    |                     ^^^^^^^^^^^^^^^^^^ help: try: `unwrap_or_else(|| map[&1])`
 
 error: function call inside of `or`
-<<<<<<< HEAD
-  --> tests/ui/or_fun_call.rs:167:35
-=======
   --> tests/ui/or_fun_call.rs:166:35
->>>>>>> 23b1aceb
    |
 LL |     let _ = Some("a".to_string()).or(Some("b".to_string()));
    |                                   ^^^^^^^^^^^^^^^^^^^^^^^^^ help: try: `or_else(|| Some("b".to_string()))`
 
 error: function call inside of `unwrap_or`
-<<<<<<< HEAD
-  --> tests/ui/or_fun_call.rs:210:18
-=======
   --> tests/ui/or_fun_call.rs:209:18
->>>>>>> 23b1aceb
    |
 LL |             None.unwrap_or(ptr_to_ref(s));
    |                  ^^^^^^^^^^^^^^^^^^^^^^^^ help: try: `unwrap_or_else(|| ptr_to_ref(s))`
 
 error: function call inside of `unwrap_or`
-<<<<<<< HEAD
-  --> tests/ui/or_fun_call.rs:218:14
-=======
   --> tests/ui/or_fun_call.rs:217:14
->>>>>>> 23b1aceb
    |
 LL |         None.unwrap_or(unsafe { ptr_to_ref(s) });
    |              ^^^^^^^^^^^^^^^^^^^^^^^^^^^^^^^^^^^ help: try: `unwrap_or_else(|| unsafe { ptr_to_ref(s) })`
 
 error: function call inside of `unwrap_or`
-<<<<<<< HEAD
-  --> tests/ui/or_fun_call.rs:221:14
-=======
   --> tests/ui/or_fun_call.rs:220:14
->>>>>>> 23b1aceb
    |
 LL |         None.unwrap_or( unsafe { ptr_to_ref(s) }    );
    |              ^^^^^^^^^^^^^^^^^^^^^^^^^^^^^^^^^^^^^^^^ help: try: `unwrap_or_else(|| unsafe { ptr_to_ref(s) })`
 
 error: function call inside of `map_or`
-<<<<<<< HEAD
-  --> tests/ui/or_fun_call.rs:297:25
-=======
   --> tests/ui/or_fun_call.rs:296:25
->>>>>>> 23b1aceb
    |
 LL |         let _ = Some(4).map_or(g(), |v| v);
    |                         ^^^^^^^^^^^^^^^^^^ help: try: `map_or_else(g, |v| v)`
 
 error: function call inside of `map_or`
-<<<<<<< HEAD
-  --> tests/ui/or_fun_call.rs:299:25
-=======
   --> tests/ui/or_fun_call.rs:298:25
->>>>>>> 23b1aceb
    |
 LL |         let _ = Some(4).map_or(g(), f);
    |                         ^^^^^^^^^^^^^^ help: try: `map_or_else(g, f)`
 
 error: function call inside of `map_or`
-<<<<<<< HEAD
-  --> tests/ui/or_fun_call.rs:302:25
-=======
   --> tests/ui/or_fun_call.rs:301:25
->>>>>>> 23b1aceb
    |
 LL |         let _ = Some(4).map_or("asd".to_string().len() as i32, f);
    |                         ^^^^^^^^^^^^^^^^^^^^^^^^^^^^^^^^^^^^^^^^^ help: try: `map_or_else(|| "asd".to_string().len() as i32, f)`
 
 error: use of `unwrap_or_else` to construct default value
-<<<<<<< HEAD
-  --> tests/ui/or_fun_call.rs:333:18
-=======
   --> tests/ui/or_fun_call.rs:332:18
->>>>>>> 23b1aceb
    |
 LL |         with_new.unwrap_or_else(Vec::new);
    |                  ^^^^^^^^^^^^^^^^^^^^^^^^ help: try: `unwrap_or_default()`
 
 error: use of `unwrap_or_else` to construct default value
-<<<<<<< HEAD
-  --> tests/ui/or_fun_call.rs:337:28
-=======
   --> tests/ui/or_fun_call.rs:336:28
->>>>>>> 23b1aceb
    |
 LL |         with_default_trait.unwrap_or_else(Default::default);
    |                            ^^^^^^^^^^^^^^^^^^^^^^^^^^^^^^^^ help: try: `unwrap_or_default()`
 
 error: use of `unwrap_or_else` to construct default value
-<<<<<<< HEAD
-  --> tests/ui/or_fun_call.rs:341:27
-=======
   --> tests/ui/or_fun_call.rs:340:27
->>>>>>> 23b1aceb
    |
 LL |         with_default_type.unwrap_or_else(u64::default);
    |                           ^^^^^^^^^^^^^^^^^^^^^^^^^^^^ help: try: `unwrap_or_default()`
 
 error: use of `unwrap_or_else` to construct default value
-<<<<<<< HEAD
-  --> tests/ui/or_fun_call.rs:345:22
-=======
   --> tests/ui/or_fun_call.rs:344:22
->>>>>>> 23b1aceb
    |
 LL |         real_default.unwrap_or_else(<FakeDefault as Default>::default);
    |                      ^^^^^^^^^^^^^^^^^^^^^^^^^^^^^^^^^^^^^^^^^^^^^^^^^ help: try: `unwrap_or_default()`
 
 error: use of `or_insert_with` to construct default value
-<<<<<<< HEAD
-  --> tests/ui/or_fun_call.rs:349:23
-=======
   --> tests/ui/or_fun_call.rs:348:23
->>>>>>> 23b1aceb
    |
 LL |         map.entry(42).or_insert_with(String::new);
    |                       ^^^^^^^^^^^^^^^^^^^^^^^^^^^ help: try: `or_default()`
 
 error: use of `or_insert_with` to construct default value
-<<<<<<< HEAD
-  --> tests/ui/or_fun_call.rs:353:25
-=======
   --> tests/ui/or_fun_call.rs:352:25
->>>>>>> 23b1aceb
    |
 LL |         btree.entry(42).or_insert_with(String::new);
    |                         ^^^^^^^^^^^^^^^^^^^^^^^^^^^ help: try: `or_default()`
 
 error: use of `unwrap_or_else` to construct default value
-<<<<<<< HEAD
-  --> tests/ui/or_fun_call.rs:357:25
-=======
   --> tests/ui/or_fun_call.rs:356:25
->>>>>>> 23b1aceb
    |
 LL |         let _ = stringy.unwrap_or_else(String::new);
    |                         ^^^^^^^^^^^^^^^^^^^^^^^^^^^ help: try: `unwrap_or_default()`
 
 error: function call inside of `unwrap_or`
-<<<<<<< HEAD
-  --> tests/ui/or_fun_call.rs:399:17
-=======
   --> tests/ui/or_fun_call.rs:398:17
->>>>>>> 23b1aceb
    |
 LL |     let _ = opt.unwrap_or({ f() }); // suggest `.unwrap_or_else(f)`
    |                 ^^^^^^^^^^^^^^^^^^ help: try: `unwrap_or_else(f)`
 
 error: function call inside of `unwrap_or`
-<<<<<<< HEAD
-  --> tests/ui/or_fun_call.rs:404:17
-=======
   --> tests/ui/or_fun_call.rs:403:17
->>>>>>> 23b1aceb
    |
 LL |     let _ = opt.unwrap_or(f() + 1); // suggest `.unwrap_or_else(|| f() + 1)`
    |                 ^^^^^^^^^^^^^^^^^^ help: try: `unwrap_or_else(|| f() + 1)`
 
 error: function call inside of `unwrap_or`
-<<<<<<< HEAD
-  --> tests/ui/or_fun_call.rs:409:17
-=======
   --> tests/ui/or_fun_call.rs:408:17
->>>>>>> 23b1aceb
    |
 LL |       let _ = opt.unwrap_or({
    |  _________________^
@@ -351,91 +235,55 @@
    |
 
 error: function call inside of `map_or`
-<<<<<<< HEAD
-  --> tests/ui/or_fun_call.rs:415:17
-=======
   --> tests/ui/or_fun_call.rs:414:17
->>>>>>> 23b1aceb
    |
 LL |     let _ = opt.map_or(f() + 1, |v| v); // suggest `.map_or_else(|| f() + 1, |v| v)`
    |                 ^^^^^^^^^^^^^^^^^^^^^^ help: try: `map_or_else(|| f() + 1, |v| v)`
 
 error: use of `unwrap_or` to construct default value
-<<<<<<< HEAD
-  --> tests/ui/or_fun_call.rs:420:17
-=======
   --> tests/ui/or_fun_call.rs:419:17
->>>>>>> 23b1aceb
    |
 LL |     let _ = opt.unwrap_or({ i32::default() });
    |                 ^^^^^^^^^^^^^^^^^^^^^^^^^^^^^ help: try: `unwrap_or_default()`
 
 error: function call inside of `unwrap_or`
-<<<<<<< HEAD
-  --> tests/ui/or_fun_call.rs:427:21
-=======
   --> tests/ui/or_fun_call.rs:426:21
->>>>>>> 23b1aceb
    |
 LL |     let _ = opt_foo.unwrap_or(Foo { val: String::default() });
    |                     ^^^^^^^^^^^^^^^^^^^^^^^^^^^^^^^^^^^^^^^^^ help: try: `unwrap_or_else(|| Foo { val: String::default() })`
 
 error: function call inside of `map_or`
-<<<<<<< HEAD
-  --> tests/ui/or_fun_call.rs:442:19
-=======
   --> tests/ui/or_fun_call.rs:441:19
->>>>>>> 23b1aceb
    |
 LL |         let _ = x.map_or(g(), |v| v);
    |                   ^^^^^^^^^^^^^^^^^^ help: try: `map_or_else(|_| g(), |v| v)`
 
 error: function call inside of `map_or`
-<<<<<<< HEAD
-  --> tests/ui/or_fun_call.rs:444:19
-=======
   --> tests/ui/or_fun_call.rs:443:19
->>>>>>> 23b1aceb
    |
 LL |         let _ = x.map_or(g(), f);
    |                   ^^^^^^^^^^^^^^ help: try: `map_or_else(|_| g(), f)`
 
 error: function call inside of `map_or`
-<<<<<<< HEAD
-  --> tests/ui/or_fun_call.rs:447:19
-=======
   --> tests/ui/or_fun_call.rs:446:19
->>>>>>> 23b1aceb
    |
 LL |         let _ = x.map_or("asd".to_string().len() as i32, f);
    |                   ^^^^^^^^^^^^^^^^^^^^^^^^^^^^^^^^^^^^^^^^^ help: try: `map_or_else(|_| "asd".to_string().len() as i32, f)`
 
 error: function call inside of `get_or_insert`
-<<<<<<< HEAD
-  --> tests/ui/or_fun_call.rs:458:15
-=======
   --> tests/ui/or_fun_call.rs:457:15
->>>>>>> 23b1aceb
    |
 LL |     let _ = x.get_or_insert(g());
    |               ^^^^^^^^^^^^^^^^^^ help: try: `get_or_insert_with(g)`
 
 error: function call inside of `and`
-<<<<<<< HEAD
-  --> tests/ui/or_fun_call.rs:468:15
-=======
   --> tests/ui/or_fun_call.rs:467:15
->>>>>>> 23b1aceb
    |
 LL |     let _ = x.and(g());
    |               ^^^^^^^^ help: try: `and_then(|_| g())`
 
 error: function call inside of `and`
-<<<<<<< HEAD
-  --> tests/ui/or_fun_call.rs:478:15
-=======
   --> tests/ui/or_fun_call.rs:477:15
->>>>>>> 23b1aceb
    |
 LL |     let _ = x.and(g());
    |               ^^^^^^^^ help: try: `and_then(|_| g())`
