use clippy_utils::diagnostics::span_lint_and_sugg;
use clippy_utils::macros::{FormatArgsStorage, format_args_inputs_span};
use clippy_utils::source::snippet_with_applicability;
use clippy_utils::{is_expn_of, path_def_id};
use rustc_errors::Applicability;
use rustc_hir::def::Res;
use rustc_hir::{BindingMode, Block, BlockCheckMode, Expr, ExprKind, Node, PatKind, QPath, Stmt, StmtKind};
use rustc_lint::{LateContext, LateLintPass};
use rustc_session::impl_lint_pass;
use rustc_span::{ExpnId, sym};

declare_clippy_lint! {
    /// ### What it does
    /// Checks for usage of `write!()` / `writeln()!` which can be
    /// replaced with `(e)print!()` / `(e)println!()`
    ///
    /// ### Why is this bad?
    /// Using `(e)println!` is clearer and more concise
    ///
    /// ### Example
    /// ```no_run
    /// # use std::io::Write;
    /// # let bar = "furchtbar";
    /// writeln!(&mut std::io::stderr(), "foo: {:?}", bar).unwrap();
    /// writeln!(&mut std::io::stdout(), "foo: {:?}", bar).unwrap();
    /// ```
    ///
    /// Use instead:
    /// ```no_run
    /// # use std::io::Write;
    /// # let bar = "furchtbar";
    /// eprintln!("foo: {:?}", bar);
    /// println!("foo: {:?}", bar);
    /// ```
    #[clippy::version = "pre 1.29.0"]
    pub EXPLICIT_WRITE,
    complexity,
    "using the `write!()` family of functions instead of the `print!()` family of functions, when using the latter would work"
}

pub struct ExplicitWrite {
    format_args: FormatArgsStorage,
}

impl ExplicitWrite {
    pub fn new(format_args: FormatArgsStorage) -> Self {
        Self { format_args }
    }
}

impl_lint_pass!(ExplicitWrite => [EXPLICIT_WRITE]);

impl<'tcx> LateLintPass<'tcx> for ExplicitWrite {
    fn check_expr(&mut self, cx: &LateContext<'tcx>, expr: &'tcx Expr<'_>) {
        // match call to unwrap
        if let ExprKind::MethodCall(unwrap_fun, write_call, [], _) = expr.kind
            && unwrap_fun.ident.name == sym::unwrap
            // match call to write_fmt
            && let ExprKind::MethodCall(write_fun, write_recv, [write_arg], _) = *look_in_block(cx, &write_call.kind)
            && let ExprKind::Call(write_recv_path, []) = write_recv.kind
<<<<<<< HEAD
            && write_fun.ident.name == sym!(write_fmt)
=======
            && write_fun.ident.name.as_str() == "write_fmt"
>>>>>>> ab560d88
            && let Some(def_id) = path_def_id(cx, write_recv_path)
        {
            // match calls to std::io::stdout() / std::io::stderr ()
            let (dest_name, prefix) = match cx.tcx.get_diagnostic_name(def_id) {
                Some(sym::io_stdout) => ("stdout", ""),
                Some(sym::io_stderr) => ("stderr", "e"),
                _ => return,
            };
            let Some(format_args) = self.format_args.get(cx, write_arg, ExpnId::root()) else {
                return;
            };

            // ordering is important here, since `writeln!` uses `write!` internally
            let calling_macro = if is_expn_of(write_call.span, "writeln").is_some() {
                Some("writeln")
            } else if is_expn_of(write_call.span, "write").is_some() {
                Some("write")
            } else {
                None
            };

            // We need to remove the last trailing newline from the string because the
            // underlying `fmt::write` function doesn't know whether `println!` or `print!` was
            // used.
            let (used, sugg_mac) = if let Some(macro_name) = calling_macro {
                (
                    format!("{macro_name}!({dest_name}(), ...)"),
                    macro_name.replace("write", "print"),
                )
            } else {
                (format!("{dest_name}().write_fmt(...)"), "print".into())
            };
            let mut applicability = Applicability::MachineApplicable;
            let inputs_snippet =
                snippet_with_applicability(cx, format_args_inputs_span(format_args), "..", &mut applicability);
            span_lint_and_sugg(
                cx,
                EXPLICIT_WRITE,
                expr.span,
                format!("use of `{used}.unwrap()`"),
                "try",
                format!("{prefix}{sugg_mac}!({inputs_snippet})"),
                applicability,
            );
        }
    }
}

/// If `kind` is a block that looks like `{ let result = $expr; result }` then
/// returns $expr. Otherwise returns `kind`.
fn look_in_block<'tcx, 'hir>(cx: &LateContext<'tcx>, kind: &'tcx ExprKind<'hir>) -> &'tcx ExprKind<'hir> {
    if let ExprKind::Block(block, _label @ None) = kind
        && let Block {
            stmts: [Stmt { kind: StmtKind::Let(local), .. }],
            expr: Some(expr_end_of_block),
            rules: BlockCheckMode::DefaultBlock,
            ..
        } = block

        // Find id of the local that expr_end_of_block resolves to
        && let ExprKind::Path(QPath::Resolved(None, expr_path)) = expr_end_of_block.kind
        && let Res::Local(expr_res) = expr_path.res
        && let Node::Pat(res_pat) = cx.tcx.hir_node(expr_res)

        // Find id of the local we found in the block
        && let PatKind::Binding(BindingMode::NONE, local_hir_id, _ident, None) = local.pat.kind

        // If those two are the same hir id
        && res_pat.hir_id == local_hir_id

        && let Some(init) = local.init
    {
        return &init.kind;
    }
    kind
}<|MERGE_RESOLUTION|>--- conflicted
+++ resolved
@@ -58,11 +58,7 @@
             // match call to write_fmt
             && let ExprKind::MethodCall(write_fun, write_recv, [write_arg], _) = *look_in_block(cx, &write_call.kind)
             && let ExprKind::Call(write_recv_path, []) = write_recv.kind
-<<<<<<< HEAD
-            && write_fun.ident.name == sym!(write_fmt)
-=======
             && write_fun.ident.name.as_str() == "write_fmt"
->>>>>>> ab560d88
             && let Some(def_id) = path_def_id(cx, write_recv_path)
         {
             // match calls to std::io::stdout() / std::io::stderr ()
