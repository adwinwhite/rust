--- conflicted
+++ resolved
@@ -152,12 +152,8 @@
 use clippy_utils::consts::{ConstEvalCtxt, Constant};
 use clippy_utils::macros::FormatArgsStorage;
 use clippy_utils::msrvs::{self, Msrv};
-<<<<<<< HEAD
-use clippy_utils::{contains_return, is_trait_method, iter_input_pats, peel_blocks, sym};
-=======
 use clippy_utils::res::{MaybeDef, MaybeTypeckRes};
 use clippy_utils::{contains_return, iter_input_pats, peel_blocks, sym};
->>>>>>> 00e5e1b8
 pub use path_ends_with_ext::DEFAULT_ALLOWED_DOTFILES;
 use rustc_data_structures::fx::FxHashSet;
 use rustc_hir::{self as hir, Expr, ExprKind, Node, Stmt, StmtKind, TraitItem, TraitItemKind};
@@ -4883,29 +4879,8 @@
                 swap_with_temporary::check(cx, expr, func, args);
                 ip_constant::check(cx, expr, func, args);
             },
-<<<<<<< HEAD
-            ExprKind::MethodCall(method_call, receiver, args, _) => {
-                let method_span = method_call.ident.span;
-                or_fun_call::check(cx, expr, method_span, method_call.ident.name, receiver, args, self.msrv);
-                expect_fun_call::check(
-                    cx,
-                    &self.format_args,
-                    expr,
-                    method_span,
-                    method_call.ident.name,
-                    receiver,
-                    args,
-                );
-                clone_on_copy::check(cx, expr, method_call.ident.name, receiver, args);
-                clone_on_ref_ptr::check(cx, expr, method_call.ident.name, receiver, args);
-                inefficient_to_string::check(cx, expr, method_call.ident.name, receiver, args, self.msrv);
-                single_char_add_str::check(cx, expr, receiver, args);
-                into_iter_on_ref::check(cx, expr, method_span, method_call.ident.name, receiver);
-                unnecessary_to_owned::check(cx, expr, method_call.ident.name, receiver, args, self.msrv);
-=======
             ExprKind::MethodCall(..) => {
                 self.check_methods(cx, expr);
->>>>>>> 00e5e1b8
             },
             ExprKind::Binary(op, lhs, rhs) if op.node == hir::BinOpKind::Eq || op.node == hir::BinOpKind::Ne => {
                 let mut info = BinaryExprInfo {
