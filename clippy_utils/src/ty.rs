//! Util methods for [`rustc_middle::ty`]

#![allow(clippy::module_name_repetitions)]

use rustc_ast::ast::Mutability;
use rustc_data_structures::fx::{FxHashMap, FxHashSet};
use rustc_hir as hir;
use rustc_hir::def::{CtorKind, DefKind, Res};
use rustc_hir::def_id::DefId;
use rustc_hir::{Expr, LangItem, TyKind, Unsafety};
use rustc_infer::infer::TyCtxtInferExt;
use rustc_lint::LateContext;
use rustc_middle::mir::interpret::{ConstValue, Scalar};
use rustc_middle::ty::subst::{GenericArg, GenericArgKind, Subst};
use rustc_middle::ty::{
    self, AdtDef, Binder, FnSig, IntTy, Predicate, PredicateKind, Ty, TyCtxt, TypeFoldable, UintTy, VariantDiscr,
};
use rustc_span::symbol::Ident;
use rustc_span::{sym, Span, Symbol, DUMMY_SP};
use rustc_target::abi::{Size, VariantIdx};
use rustc_trait_selection::infer::InferCtxtExt;
use rustc_trait_selection::traits::query::normalize::AtExt;
use std::iter;

<<<<<<< HEAD
use crate::{match_def_path, path_res, paths};
=======
use crate::{match_def_path, must_use_attr, path_res, paths};
>>>>>>> 6f26383f

// Checks if the given type implements copy.
pub fn is_copy<'tcx>(cx: &LateContext<'tcx>, ty: Ty<'tcx>) -> bool {
    ty.is_copy_modulo_regions(cx.tcx.at(DUMMY_SP), cx.param_env)
}

/// Checks whether a type can be partially moved.
pub fn can_partially_move_ty<'tcx>(cx: &LateContext<'tcx>, ty: Ty<'tcx>) -> bool {
    if has_drop(cx, ty) || is_copy(cx, ty) {
        return false;
    }
    match ty.kind() {
        ty::Param(_) => false,
        ty::Adt(def, subs) => def.all_fields().any(|f| !is_copy(cx, f.ty(cx.tcx, subs))),
        _ => true,
    }
}

/// Walks into `ty` and returns `true` if any inner type is the same as `other_ty`
pub fn contains_ty(ty: Ty<'_>, other_ty: Ty<'_>) -> bool {
    ty.walk().any(|inner| match inner.unpack() {
        GenericArgKind::Type(inner_ty) => other_ty == inner_ty,
        GenericArgKind::Lifetime(_) | GenericArgKind::Const(_) => false,
    })
}

/// Walks into `ty` and returns `true` if any inner type is an instance of the given adt
/// constructor.
pub fn contains_adt_constructor(ty: Ty<'_>, adt: AdtDef<'_>) -> bool {
    ty.walk().any(|inner| match inner.unpack() {
        GenericArgKind::Type(inner_ty) => inner_ty.ty_adt_def() == Some(adt),
        GenericArgKind::Lifetime(_) | GenericArgKind::Const(_) => false,
    })
}

/// Resolves `<T as Iterator>::Item` for `T`
/// Do not invoke without first verifying that the type implements `Iterator`
pub fn get_iterator_item_ty<'tcx>(cx: &LateContext<'tcx>, ty: Ty<'tcx>) -> Option<Ty<'tcx>> {
    cx.tcx
        .get_diagnostic_item(sym::Iterator)
        .and_then(|iter_did| get_associated_type(cx, ty, iter_did, "Item"))
}

/// Returns the associated type `name` for `ty` as an implementation of `trait_id`.
/// Do not invoke without first verifying that the type implements the trait.
pub fn get_associated_type<'tcx>(
    cx: &LateContext<'tcx>,
    ty: Ty<'tcx>,
    trait_id: DefId,
    name: &str,
) -> Option<Ty<'tcx>> {
    cx.tcx
        .associated_items(trait_id)
        .find_by_name_and_kind(cx.tcx, Ident::from_str(name), ty::AssocKind::Type, trait_id)
        .map(|assoc| {
            let proj = cx.tcx.mk_projection(assoc.def_id, cx.tcx.mk_substs_trait(ty, &[]));
            cx.tcx.normalize_erasing_regions(cx.param_env, proj)
        })
}

/// Get the diagnostic name of a type, e.g. `sym::HashMap`. To check if a type
/// implements a trait marked with a diagnostic item use [`implements_trait`].
///
/// For a further exploitation what diagnostic items are see [diagnostic items] in
/// rustc-dev-guide.
///
/// [Diagnostic Items]: https://rustc-dev-guide.rust-lang.org/diagnostics/diagnostic-items.html
pub fn get_type_diagnostic_name(cx: &LateContext<'_>, ty: Ty<'_>) -> Option<Symbol> {
    match ty.kind() {
        ty::Adt(adt, _) => cx.tcx.get_diagnostic_name(adt.did()),
        _ => None,
    }
}

/// Returns true if ty has `iter` or `iter_mut` methods
pub fn has_iter_method(cx: &LateContext<'_>, probably_ref_ty: Ty<'_>) -> Option<Symbol> {
    // FIXME: instead of this hard-coded list, we should check if `<adt>::iter`
    // exists and has the desired signature. Unfortunately FnCtxt is not exported
    // so we can't use its `lookup_method` method.
    let into_iter_collections: &[Symbol] = &[
        sym::Vec,
        sym::Option,
        sym::Result,
        sym::BTreeMap,
        sym::BTreeSet,
        sym::VecDeque,
        sym::LinkedList,
        sym::BinaryHeap,
        sym::HashSet,
        sym::HashMap,
        sym::PathBuf,
        sym::Path,
        sym::Receiver,
    ];

    let ty_to_check = match probably_ref_ty.kind() {
        ty::Ref(_, ty_to_check, _) => *ty_to_check,
        _ => probably_ref_ty,
    };

    let def_id = match ty_to_check.kind() {
        ty::Array(..) => return Some(sym::array),
        ty::Slice(..) => return Some(sym::slice),
        ty::Adt(adt, _) => adt.did(),
        _ => return None,
    };

    for &name in into_iter_collections {
        if cx.tcx.is_diagnostic_item(name, def_id) {
            return Some(cx.tcx.item_name(def_id));
        }
    }
    None
}

/// Checks whether a type implements a trait.
/// The function returns false in case the type contains an inference variable.
///
/// See:
/// * [`get_trait_def_id`](super::get_trait_def_id) to get a trait [`DefId`].
/// * [Common tools for writing lints] for an example how to use this function and other options.
///
/// [Common tools for writing lints]: https://github.com/rust-lang/rust-clippy/blob/master/doc/common_tools_writing_lints.md#checking-if-a-type-implements-a-specific-trait
pub fn implements_trait<'tcx>(
    cx: &LateContext<'tcx>,
    ty: Ty<'tcx>,
    trait_id: DefId,
    ty_params: &[GenericArg<'tcx>],
) -> bool {
    // Clippy shouldn't have infer types
    assert!(!ty.needs_infer());

    let ty = cx.tcx.erase_regions(ty);
    if ty.has_escaping_bound_vars() {
        return false;
    }
    let ty_params = cx.tcx.mk_substs(ty_params.iter());
    cx.tcx.infer_ctxt().enter(|infcx| {
        infcx
            .type_implements_trait(trait_id, ty, ty_params, cx.param_env)
            .must_apply_modulo_regions()
    })
}

/// Checks whether this type implements `Drop`.
pub fn has_drop<'tcx>(cx: &LateContext<'tcx>, ty: Ty<'tcx>) -> bool {
    match ty.ty_adt_def() {
        Some(def) => def.has_dtor(cx.tcx),
        None => false,
    }
}

// Returns whether the type has #[must_use] attribute
pub fn is_must_use_ty<'tcx>(cx: &LateContext<'tcx>, ty: Ty<'tcx>) -> bool {
    match ty.kind() {
        ty::Adt(adt, _) => cx.tcx.has_attr(adt.did(), sym::must_use),
        ty::Foreign(did) => cx.tcx.has_attr(*did, sym::must_use),
        ty::Slice(ty) | ty::Array(ty, _) | ty::RawPtr(ty::TypeAndMut { ty, .. }) | ty::Ref(_, ty, _) => {
            // for the Array case we don't need to care for the len == 0 case
            // because we don't want to lint functions returning empty arrays
            is_must_use_ty(cx, *ty)
        },
        ty::Tuple(substs) => substs.iter().any(|ty| is_must_use_ty(cx, ty)),
        ty::Opaque(def_id, _) => {
            for (predicate, _) in cx.tcx.explicit_item_bounds(*def_id) {
                if let ty::PredicateKind::Trait(trait_predicate) = predicate.kind().skip_binder() {
                    if cx.tcx.has_attr(trait_predicate.trait_ref.def_id, sym::must_use) {
                        return true;
                    }
                }
            }
            false
        },
        ty::Dynamic(binder, _) => {
            for predicate in binder.iter() {
                if let ty::ExistentialPredicate::Trait(ref trait_ref) = predicate.skip_binder() {
                    if cx.tcx.has_attr(trait_ref.def_id, sym::must_use) {
                        return true;
                    }
                }
            }
            false
        },
        _ => false,
    }
}

// FIXME: Per https://doc.rust-lang.org/nightly/nightly-rustc/rustc_trait_selection/infer/at/struct.At.html#method.normalize
// this function can be removed once the `normalize` method does not panic when normalization does
// not succeed
/// Checks if `Ty` is normalizable. This function is useful
/// to avoid crashes on `layout_of`.
pub fn is_normalizable<'tcx>(cx: &LateContext<'tcx>, param_env: ty::ParamEnv<'tcx>, ty: Ty<'tcx>) -> bool {
    is_normalizable_helper(cx, param_env, ty, &mut FxHashMap::default())
}

fn is_normalizable_helper<'tcx>(
    cx: &LateContext<'tcx>,
    param_env: ty::ParamEnv<'tcx>,
    ty: Ty<'tcx>,
    cache: &mut FxHashMap<Ty<'tcx>, bool>,
) -> bool {
    if let Some(&cached_result) = cache.get(&ty) {
        return cached_result;
    }
    // prevent recursive loops, false-negative is better than endless loop leading to stack overflow
    cache.insert(ty, false);
    let result = cx.tcx.infer_ctxt().enter(|infcx| {
        let cause = rustc_middle::traits::ObligationCause::dummy();
        if infcx.at(&cause, param_env).normalize(ty).is_ok() {
            match ty.kind() {
                ty::Adt(def, substs) => def.variants().iter().all(|variant| {
                    variant
                        .fields
                        .iter()
                        .all(|field| is_normalizable_helper(cx, param_env, field.ty(cx.tcx, substs), cache))
                }),
                _ => ty.walk().all(|generic_arg| match generic_arg.unpack() {
                    GenericArgKind::Type(inner_ty) if inner_ty != ty => {
                        is_normalizable_helper(cx, param_env, inner_ty, cache)
                    },
                    _ => true, // if inner_ty == ty, we've already checked it
                }),
            }
        } else {
            false
        }
    });
    cache.insert(ty, result);
    result
}

/// Returns `true` if the given type is a non aggregate primitive (a `bool` or `char`, any
/// integer or floating-point number type). For checking aggregation of primitive types (e.g.
/// tuples and slices of primitive type) see `is_recursively_primitive_type`
pub fn is_non_aggregate_primitive_type(ty: Ty<'_>) -> bool {
    matches!(ty.kind(), ty::Bool | ty::Char | ty::Int(_) | ty::Uint(_) | ty::Float(_))
}

/// Returns `true` if the given type is a primitive (a `bool` or `char`, any integer or
/// floating-point number type, a `str`, or an array, slice, or tuple of those types).
pub fn is_recursively_primitive_type(ty: Ty<'_>) -> bool {
    match *ty.kind() {
        ty::Bool | ty::Char | ty::Int(_) | ty::Uint(_) | ty::Float(_) | ty::Str => true,
        ty::Ref(_, inner, _) if *inner.kind() == ty::Str => true,
        ty::Array(inner_type, _) | ty::Slice(inner_type) => is_recursively_primitive_type(inner_type),
        ty::Tuple(inner_types) => inner_types.iter().all(is_recursively_primitive_type),
        _ => false,
    }
}

/// Checks if the type is a reference equals to a diagnostic item
pub fn is_type_ref_to_diagnostic_item(cx: &LateContext<'_>, ty: Ty<'_>, diag_item: Symbol) -> bool {
    match ty.kind() {
        ty::Ref(_, ref_ty, _) => match ref_ty.kind() {
            ty::Adt(adt, _) => cx.tcx.is_diagnostic_item(diag_item, adt.did()),
            _ => false,
        },
        _ => false,
    }
}

/// Checks if the type is equal to a diagnostic item. To check if a type implements a
/// trait marked with a diagnostic item use [`implements_trait`].
///
/// For a further exploitation what diagnostic items are see [diagnostic items] in
/// rustc-dev-guide.
///
/// ---
///
/// If you change the signature, remember to update the internal lint `MatchTypeOnDiagItem`
///
/// [Diagnostic Items]: https://rustc-dev-guide.rust-lang.org/diagnostics/diagnostic-items.html
pub fn is_type_diagnostic_item(cx: &LateContext<'_>, ty: Ty<'_>, diag_item: Symbol) -> bool {
    match ty.kind() {
        ty::Adt(adt, _) => cx.tcx.is_diagnostic_item(diag_item, adt.did()),
        _ => false,
    }
}

/// Checks if the type is equal to a lang item.
///
/// Returns `false` if the `LangItem` is not defined.
pub fn is_type_lang_item(cx: &LateContext<'_>, ty: Ty<'_>, lang_item: hir::LangItem) -> bool {
    match ty.kind() {
        ty::Adt(adt, _) => cx
            .tcx
            .lang_items()
            .require(lang_item)
            .map_or(false, |li| li == adt.did()),
        _ => false,
    }
}

/// Return `true` if the passed `typ` is `isize` or `usize`.
pub fn is_isize_or_usize(typ: Ty<'_>) -> bool {
    matches!(typ.kind(), ty::Int(IntTy::Isize) | ty::Uint(UintTy::Usize))
}

/// Checks if type is struct, enum or union type with the given def path.
///
/// If the type is a diagnostic item, use `is_type_diagnostic_item` instead.
/// If you change the signature, remember to update the internal lint `MatchTypeOnDiagItem`
pub fn match_type(cx: &LateContext<'_>, ty: Ty<'_>, path: &[&str]) -> bool {
    match ty.kind() {
        ty::Adt(adt, _) => match_def_path(cx, adt.did(), path),
        _ => false,
    }
}

/// Checks if the drop order for a type matters. Some std types implement drop solely to
/// deallocate memory. For these types, and composites containing them, changing the drop order
/// won't result in any observable side effects.
pub fn needs_ordered_drop<'tcx>(cx: &LateContext<'tcx>, ty: Ty<'tcx>) -> bool {
    fn needs_ordered_drop_inner<'tcx>(cx: &LateContext<'tcx>, ty: Ty<'tcx>, seen: &mut FxHashSet<Ty<'tcx>>) -> bool {
        if !seen.insert(ty) {
            return false;
        }
        if !ty.has_significant_drop(cx.tcx, cx.param_env) {
            false
        }
        // Check for std types which implement drop, but only for memory allocation.
        else if is_type_lang_item(cx, ty, LangItem::OwnedBox)
            || matches!(
                get_type_diagnostic_name(cx, ty),
                Some(sym::HashSet | sym::Rc | sym::Arc | sym::cstring_type)
            )
            || match_type(cx, ty, &paths::WEAK_RC)
            || match_type(cx, ty, &paths::WEAK_ARC)
        {
            // Check all of the generic arguments.
            if let ty::Adt(_, subs) = ty.kind() {
                subs.types().any(|ty| needs_ordered_drop_inner(cx, ty, seen))
            } else {
                true
            }
        } else if !cx
            .tcx
            .lang_items()
            .drop_trait()
            .map_or(false, |id| implements_trait(cx, ty, id, &[]))
        {
            // This type doesn't implement drop, so no side effects here.
            // Check if any component type has any.
            match ty.kind() {
                ty::Tuple(fields) => fields.iter().any(|ty| needs_ordered_drop_inner(cx, ty, seen)),
                ty::Array(ty, _) => needs_ordered_drop_inner(cx, *ty, seen),
                ty::Adt(adt, subs) => adt
                    .all_fields()
                    .map(|f| f.ty(cx.tcx, subs))
                    .any(|ty| needs_ordered_drop_inner(cx, ty, seen)),
                _ => true,
            }
        } else {
            true
        }
    }

    needs_ordered_drop_inner(cx, ty, &mut FxHashSet::default())
}

/// Peels off all references on the type. Returns the underlying type and the number of references
/// removed.
pub fn peel_mid_ty_refs(ty: Ty<'_>) -> (Ty<'_>, usize) {
    fn peel(ty: Ty<'_>, count: usize) -> (Ty<'_>, usize) {
        if let ty::Ref(_, ty, _) = ty.kind() {
            peel(*ty, count + 1)
        } else {
            (ty, count)
        }
    }
    peel(ty, 0)
}

/// Peels off all references on the type.Returns the underlying type, the number of references
/// removed, and whether the pointer is ultimately mutable or not.
pub fn peel_mid_ty_refs_is_mutable(ty: Ty<'_>) -> (Ty<'_>, usize, Mutability) {
    fn f(ty: Ty<'_>, count: usize, mutability: Mutability) -> (Ty<'_>, usize, Mutability) {
        match ty.kind() {
            ty::Ref(_, ty, Mutability::Mut) => f(*ty, count + 1, mutability),
            ty::Ref(_, ty, Mutability::Not) => f(*ty, count + 1, Mutability::Not),
            _ => (ty, count, mutability),
        }
    }
    f(ty, 0, Mutability::Mut)
}

/// Returns `true` if the given type is an `unsafe` function.
pub fn type_is_unsafe_function<'tcx>(cx: &LateContext<'tcx>, ty: Ty<'tcx>) -> bool {
    match ty.kind() {
        ty::FnDef(..) | ty::FnPtr(_) => ty.fn_sig(cx.tcx).unsafety() == Unsafety::Unsafe,
        _ => false,
    }
}

/// Returns the base type for HIR references and pointers.
pub fn walk_ptrs_hir_ty<'tcx>(ty: &'tcx hir::Ty<'tcx>) -> &'tcx hir::Ty<'tcx> {
    match ty.kind {
        TyKind::Ptr(ref mut_ty) | TyKind::Rptr(_, ref mut_ty) => walk_ptrs_hir_ty(mut_ty.ty),
        _ => ty,
    }
}

/// Returns the base type for references and raw pointers, and count reference
/// depth.
pub fn walk_ptrs_ty_depth(ty: Ty<'_>) -> (Ty<'_>, usize) {
    fn inner(ty: Ty<'_>, depth: usize) -> (Ty<'_>, usize) {
        match ty.kind() {
            ty::Ref(_, ty, _) => inner(*ty, depth + 1),
            _ => (ty, depth),
        }
    }
    inner(ty, 0)
}

/// Returns `true` if types `a` and `b` are same types having same `Const` generic args,
/// otherwise returns `false`
pub fn same_type_and_consts<'tcx>(a: Ty<'tcx>, b: Ty<'tcx>) -> bool {
    match (&a.kind(), &b.kind()) {
        (&ty::Adt(did_a, substs_a), &ty::Adt(did_b, substs_b)) => {
            if did_a != did_b {
                return false;
            }

            substs_a
                .iter()
                .zip(substs_b.iter())
                .all(|(arg_a, arg_b)| match (arg_a.unpack(), arg_b.unpack()) {
                    (GenericArgKind::Const(inner_a), GenericArgKind::Const(inner_b)) => inner_a == inner_b,
                    (GenericArgKind::Type(type_a), GenericArgKind::Type(type_b)) => {
                        same_type_and_consts(type_a, type_b)
                    },
                    _ => true,
                })
        },
        _ => a == b,
    }
}

/// Checks if a given type looks safe to be uninitialized.
pub fn is_uninit_value_valid_for_ty(cx: &LateContext<'_>, ty: Ty<'_>) -> bool {
    match *ty.kind() {
        ty::Array(component, _) => is_uninit_value_valid_for_ty(cx, component),
        ty::Tuple(types) => types.iter().all(|ty| is_uninit_value_valid_for_ty(cx, ty)),
        ty::Adt(adt, _) => cx.tcx.lang_items().maybe_uninit() == Some(adt.did()),
        _ => false,
    }
}

/// Gets an iterator over all predicates which apply to the given item.
pub fn all_predicates_of(tcx: TyCtxt<'_>, id: DefId) -> impl Iterator<Item = &(Predicate<'_>, Span)> {
    let mut next_id = Some(id);
    iter::from_fn(move || {
        next_id.take().map(|id| {
            let preds = tcx.predicates_of(id);
            next_id = preds.parent;
            preds.predicates.iter()
        })
    })
    .flatten()
}

/// A signature for a function like type.
#[derive(Clone, Copy)]
pub enum ExprFnSig<'tcx> {
    Sig(Binder<'tcx, FnSig<'tcx>>),
    Closure(Binder<'tcx, FnSig<'tcx>>),
    Trait(Binder<'tcx, Ty<'tcx>>, Option<Binder<'tcx, Ty<'tcx>>>),
}
impl<'tcx> ExprFnSig<'tcx> {
    /// Gets the argument type at the given offset.
    pub fn input(self, i: usize) -> Binder<'tcx, Ty<'tcx>> {
        match self {
            Self::Sig(sig) => sig.input(i),
            Self::Closure(sig) => sig.input(0).map_bound(|ty| ty.tuple_fields()[i]),
            Self::Trait(inputs, _) => inputs.map_bound(|ty| ty.tuple_fields()[i]),
        }
    }

    /// Gets the result type, if one could be found. Note that the result type of a trait may not be
    /// specified.
    pub fn output(self) -> Option<Binder<'tcx, Ty<'tcx>>> {
        match self {
            Self::Sig(sig) | Self::Closure(sig) => Some(sig.output()),
            Self::Trait(_, output) => output,
        }
    }
}

/// If the expression is function like, get the signature for it.
pub fn expr_sig<'tcx>(cx: &LateContext<'tcx>, expr: &Expr<'_>) -> Option<ExprFnSig<'tcx>> {
    if let Res::Def(DefKind::Fn | DefKind::Ctor(_, CtorKind::Fn) | DefKind::AssocFn, id) = path_res(cx, expr) {
        Some(ExprFnSig::Sig(cx.tcx.fn_sig(id)))
    } else {
        let ty = cx.typeck_results().expr_ty_adjusted(expr).peel_refs();
        match *ty.kind() {
            ty::Closure(_, subs) => Some(ExprFnSig::Closure(subs.as_closure().sig())),
            ty::FnDef(id, subs) => Some(ExprFnSig::Sig(cx.tcx.bound_fn_sig(id).subst(cx.tcx, subs))),
            ty::FnPtr(sig) => Some(ExprFnSig::Sig(sig)),
            ty::Dynamic(bounds, _) => {
                let lang_items = cx.tcx.lang_items();
                match bounds.principal() {
                    Some(bound)
                        if Some(bound.def_id()) == lang_items.fn_trait()
                            || Some(bound.def_id()) == lang_items.fn_once_trait()
                            || Some(bound.def_id()) == lang_items.fn_mut_trait() =>
                    {
                        let output = bounds
                            .projection_bounds()
                            .find(|p| lang_items.fn_once_output().map_or(false, |id| id == p.item_def_id()))
                            .map(|p| p.map_bound(|p| p.term.ty().expect("return type was a const")));
                        Some(ExprFnSig::Trait(bound.map_bound(|b| b.substs.type_at(0)), output))
                    },
                    _ => None,
                }
            },
            ty::Param(_) | ty::Projection(..) => {
                let mut inputs = None;
                let mut output = None;
                let lang_items = cx.tcx.lang_items();

                for (pred, _) in all_predicates_of(cx.tcx, cx.typeck_results().hir_owner.to_def_id()) {
                    let mut is_input = false;
                    if let Some(ty) = pred
                        .kind()
                        .map_bound(|pred| match pred {
                            PredicateKind::Trait(p)
                                if (lang_items.fn_trait() == Some(p.def_id())
                                    || lang_items.fn_mut_trait() == Some(p.def_id())
                                    || lang_items.fn_once_trait() == Some(p.def_id()))
                                    && p.self_ty() == ty =>
                            {
                                is_input = true;
                                Some(p.trait_ref.substs.type_at(1))
                            },
                            PredicateKind::Projection(p)
                                if Some(p.projection_ty.item_def_id) == lang_items.fn_once_output()
                                    && p.projection_ty.self_ty() == ty =>
                            {
                                is_input = false;
                                p.term.ty()
                            },
                            _ => None,
                        })
                        .transpose()
                    {
                        if is_input && inputs.is_none() {
                            inputs = Some(ty);
                        } else if !is_input && output.is_none() {
                            output = Some(ty);
                        } else {
                            // Multiple different fn trait impls. Is this even allowed?
                            return None;
                        }
                    }
                }

                inputs.map(|ty| ExprFnSig::Trait(ty, output))
            },
            _ => None,
        }
    }
}

#[derive(Clone, Copy)]
pub enum EnumValue {
    Unsigned(u128),
    Signed(i128),
}
impl core::ops::Add<u32> for EnumValue {
    type Output = Self;
    fn add(self, n: u32) -> Self::Output {
        match self {
            Self::Unsigned(x) => Self::Unsigned(x + u128::from(n)),
            Self::Signed(x) => Self::Signed(x + i128::from(n)),
        }
    }
}

/// Attempts to read the given constant as though it were an an enum value.
#[expect(clippy::cast_possible_truncation, clippy::cast_possible_wrap)]
pub fn read_explicit_enum_value(tcx: TyCtxt<'_>, id: DefId) -> Option<EnumValue> {
    if let Ok(ConstValue::Scalar(Scalar::Int(value))) = tcx.const_eval_poly(id) {
        match tcx.type_of(id).kind() {
            ty::Int(_) => Some(EnumValue::Signed(match value.size().bytes() {
                1 => i128::from(value.assert_bits(Size::from_bytes(1)) as u8 as i8),
                2 => i128::from(value.assert_bits(Size::from_bytes(2)) as u16 as i16),
                4 => i128::from(value.assert_bits(Size::from_bytes(4)) as u32 as i32),
                8 => i128::from(value.assert_bits(Size::from_bytes(8)) as u64 as i64),
                16 => value.assert_bits(Size::from_bytes(16)) as i128,
                _ => return None,
            })),
            ty::Uint(_) => Some(EnumValue::Unsigned(match value.size().bytes() {
                1 => value.assert_bits(Size::from_bytes(1)),
                2 => value.assert_bits(Size::from_bytes(2)),
                4 => value.assert_bits(Size::from_bytes(4)),
                8 => value.assert_bits(Size::from_bytes(8)),
                16 => value.assert_bits(Size::from_bytes(16)),
                _ => return None,
            })),
            _ => None,
        }
    } else {
        None
    }
}

/// Gets the value of the given variant.
pub fn get_discriminant_value(tcx: TyCtxt<'_>, adt: AdtDef<'_>, i: VariantIdx) -> EnumValue {
    let variant = &adt.variant(i);
    match variant.discr {
        VariantDiscr::Explicit(id) => read_explicit_enum_value(tcx, id).unwrap(),
        VariantDiscr::Relative(x) => match adt.variant((i.as_usize() - x as usize).into()).discr {
            VariantDiscr::Explicit(id) => read_explicit_enum_value(tcx, id).unwrap() + x,
            VariantDiscr::Relative(_) => EnumValue::Unsigned(x.into()),
        },
    }
}

/// Check if the given type is either `core::ffi::c_void`, `std::os::raw::c_void`, or one of the
/// platform specific `libc::<platform>::c_void` types in libc.
pub fn is_c_void(cx: &LateContext<'_>, ty: Ty<'_>) -> bool {
    if let ty::Adt(adt, _) = ty.kind()
        && let &[krate, .., name] = &*cx.get_def_path(adt.did())
        && let sym::libc | sym::core | sym::std = krate
        && name.as_str() == "c_void"
    {
        true
    } else {
        false
    }
}<|MERGE_RESOLUTION|>--- conflicted
+++ resolved
@@ -22,11 +22,7 @@
 use rustc_trait_selection::traits::query::normalize::AtExt;
 use std::iter;
 
-<<<<<<< HEAD
 use crate::{match_def_path, path_res, paths};
-=======
-use crate::{match_def_path, must_use_attr, path_res, paths};
->>>>>>> 6f26383f
 
 // Checks if the given type implements copy.
 pub fn is_copy<'tcx>(cx: &LateContext<'tcx>, ty: Ty<'tcx>) -> bool {
