//! This module contains functions for retrieve the original AST from lowered
//! `hir`.

#![deny(clippy::missing_docs_in_private_items)]

use crate::{is_expn_of, match_def_path, paths};
use if_chain::if_chain;
use rustc_ast::ast::{self, LitKind};
use rustc_hir as hir;
use rustc_hir::{BorrowKind, Expr, ExprKind, StmtKind, UnOp};
use rustc_lint::LateContext;
use rustc_span::{sym, ExpnKind, Span, Symbol};
<<<<<<< HEAD

/// Converts a hir binary operator to the corresponding `ast` type.
#[must_use]
pub fn binop(op: hir::BinOpKind) -> ast::BinOpKind {
    match op {
        hir::BinOpKind::Eq => ast::BinOpKind::Eq,
        hir::BinOpKind::Ge => ast::BinOpKind::Ge,
        hir::BinOpKind::Gt => ast::BinOpKind::Gt,
        hir::BinOpKind::Le => ast::BinOpKind::Le,
        hir::BinOpKind::Lt => ast::BinOpKind::Lt,
        hir::BinOpKind::Ne => ast::BinOpKind::Ne,
        hir::BinOpKind::Or => ast::BinOpKind::Or,
        hir::BinOpKind::Add => ast::BinOpKind::Add,
        hir::BinOpKind::And => ast::BinOpKind::And,
        hir::BinOpKind::BitAnd => ast::BinOpKind::BitAnd,
        hir::BinOpKind::BitOr => ast::BinOpKind::BitOr,
        hir::BinOpKind::BitXor => ast::BinOpKind::BitXor,
        hir::BinOpKind::Div => ast::BinOpKind::Div,
        hir::BinOpKind::Mul => ast::BinOpKind::Mul,
        hir::BinOpKind::Rem => ast::BinOpKind::Rem,
        hir::BinOpKind::Shl => ast::BinOpKind::Shl,
        hir::BinOpKind::Shr => ast::BinOpKind::Shr,
        hir::BinOpKind::Sub => ast::BinOpKind::Sub,
    }
}
=======
>>>>>>> f4677506

/// Represent a range akin to `ast::ExprKind::Range`.
#[derive(Debug, Copy, Clone)]
pub struct Range<'a> {
    /// The lower bound of the range, or `None` for ranges such as `..X`.
    pub start: Option<&'a hir::Expr<'a>>,
    /// The upper bound of the range, or `None` for ranges such as `X..`.
    pub end: Option<&'a hir::Expr<'a>>,
    /// Whether the interval is open or closed.
    pub limits: ast::RangeLimits,
}

/// Higher a `hir` range to something similar to `ast::ExprKind::Range`.
pub fn range<'a>(expr: &'a hir::Expr<'_>) -> Option<Range<'a>> {
    /// Finds the field named `name` in the field. Always return `Some` for
    /// convenience.
    fn get_field<'c>(name: &str, fields: &'c [hir::ExprField<'_>]) -> Option<&'c hir::Expr<'c>> {
        let expr = &fields.iter().find(|field| field.ident.name.as_str() == name)?.expr;

        Some(expr)
    }

    match expr.kind {
        hir::ExprKind::Call(path, args)
            if matches!(
                path.kind,
                hir::ExprKind::Path(hir::QPath::LangItem(hir::LangItem::RangeInclusiveNew, _))
            ) =>
        {
            Some(Range {
                start: Some(&args[0]),
                end: Some(&args[1]),
                limits: ast::RangeLimits::Closed,
            })
        },
        hir::ExprKind::Struct(path, fields, None) => match path {
            hir::QPath::LangItem(hir::LangItem::RangeFull, _) => Some(Range {
                start: None,
                end: None,
                limits: ast::RangeLimits::HalfOpen,
            }),
            hir::QPath::LangItem(hir::LangItem::RangeFrom, _) => Some(Range {
                start: Some(get_field("start", fields)?),
                end: None,
                limits: ast::RangeLimits::HalfOpen,
            }),
            hir::QPath::LangItem(hir::LangItem::Range, _) => Some(Range {
                start: Some(get_field("start", fields)?),
                end: Some(get_field("end", fields)?),
                limits: ast::RangeLimits::HalfOpen,
            }),
            hir::QPath::LangItem(hir::LangItem::RangeToInclusive, _) => Some(Range {
                start: None,
                end: Some(get_field("end", fields)?),
                limits: ast::RangeLimits::Closed,
            }),
            hir::QPath::LangItem(hir::LangItem::RangeTo, _) => Some(Range {
                start: None,
                end: Some(get_field("end", fields)?),
                limits: ast::RangeLimits::HalfOpen,
            }),
            _ => None,
        },
        _ => None,
    }
}

/// Checks if a `let` statement is from a `for` loop desugaring.
pub fn is_from_for_desugar(local: &hir::Local<'_>) -> bool {
    // This will detect plain for-loops without an actual variable binding:
    //
    // ```
    // for x in some_vec {
    //     // do stuff
    // }
    // ```
    if_chain! {
        if let Some(expr) = local.init;
        if let hir::ExprKind::Match(_, _, hir::MatchSource::ForLoopDesugar) = expr.kind;
        then {
            return true;
        }
    }

    // This detects a variable binding in for loop to avoid `let_unit_value`
    // lint (see issue #1964).
    //
    // ```
    // for _ in vec![()] {
    //     // anything
    // }
    // ```
    if let hir::LocalSource::ForLoopDesugar = local.source {
        return true;
    }

    false
}

/// Recover the essential nodes of a desugared for loop as well as the entire span:
/// `for pat in arg { body }` becomes `(pat, arg, body)`. Return `(pat, arg, body, span)`.
pub fn for_loop<'tcx>(
    expr: &'tcx hir::Expr<'tcx>,
) -> Option<(&hir::Pat<'_>, &'tcx hir::Expr<'tcx>, &'tcx hir::Expr<'tcx>, Span)> {
    if_chain! {
        if let hir::ExprKind::Match(iterexpr, arms, hir::MatchSource::ForLoopDesugar) = expr.kind;
        if let hir::ExprKind::Call(_, iterargs) = iterexpr.kind;
        if iterargs.len() == 1 && arms.len() == 1 && arms[0].guard.is_none();
        if let hir::ExprKind::Loop(block, ..) = arms[0].body.kind;
        if block.expr.is_none();
        if let [ _, _, ref let_stmt, ref body ] = *block.stmts;
        if let hir::StmtKind::Local(local) = let_stmt.kind;
        if let hir::StmtKind::Expr(expr) = body.kind;
        then {
            return Some((&*local.pat, &iterargs[0], expr, arms[0].span));
        }
    }
    None
}

/// Recover the essential nodes of a desugared while loop:
/// `while cond { body }` becomes `(cond, body)`.
pub fn while_loop<'tcx>(expr: &'tcx hir::Expr<'tcx>) -> Option<(&'tcx hir::Expr<'tcx>, &'tcx hir::Expr<'tcx>)> {
    if_chain! {
        if let hir::ExprKind::Loop(hir::Block { expr: Some(expr), .. }, _, hir::LoopSource::While, _) = &expr.kind;
        if let hir::ExprKind::Match(cond, arms, hir::MatchSource::WhileDesugar) = &expr.kind;
        if let hir::ExprKind::DropTemps(cond) = &cond.kind;
        if let [hir::Arm { body, .. }, ..] = &arms[..];
        then {
            return Some((cond, body));
        }
    }
    None
}

/// Represent the pre-expansion arguments of a `vec!` invocation.
pub enum VecArgs<'a> {
    /// `vec![elem; len]`
    Repeat(&'a hir::Expr<'a>, &'a hir::Expr<'a>),
    /// `vec![a, b, c]`
    Vec(&'a [hir::Expr<'a>]),
}

/// Returns the arguments of the `vec!` macro if this expression was expanded
/// from `vec!`.
pub fn vec_macro<'e>(cx: &LateContext<'_>, expr: &'e hir::Expr<'_>) -> Option<VecArgs<'e>> {
    if_chain! {
        if let hir::ExprKind::Call(fun, args) = expr.kind;
        if let hir::ExprKind::Path(ref qpath) = fun.kind;
        if is_expn_of(fun.span, "vec").is_some();
        if let Some(fun_def_id) = cx.qpath_res(qpath, fun.hir_id).opt_def_id();
        then {
            return if match_def_path(cx, fun_def_id, &paths::VEC_FROM_ELEM) && args.len() == 2 {
                // `vec![elem; size]` case
                Some(VecArgs::Repeat(&args[0], &args[1]))
            }
            else if match_def_path(cx, fun_def_id, &paths::SLICE_INTO_VEC) && args.len() == 1 {
                // `vec![a, b, c]` case
                if_chain! {
                    if let hir::ExprKind::Box(boxed) = args[0].kind;
                    if let hir::ExprKind::Array(args) = boxed.kind;
                    then {
                        return Some(VecArgs::Vec(&*args));
                    }
                }

                None
            }
            else if match_def_path(cx, fun_def_id, &paths::VEC_NEW) && args.is_empty() {
                Some(VecArgs::Vec(&[]))
            }
            else {
                None
            };
        }
    }

    None
}

/// Extract args from an assert-like macro.
/// Currently working with:
/// - `assert!`, `assert_eq!` and `assert_ne!`
/// - `debug_assert!`, `debug_assert_eq!` and `debug_assert_ne!`
/// For example:
/// `assert!(expr)` will return Some([expr])
/// `debug_assert_eq!(a, b)` will return Some([a, b])
pub fn extract_assert_macro_args<'tcx>(e: &'tcx Expr<'tcx>) -> Option<Vec<&'tcx Expr<'tcx>>> {
    /// Try to match the AST for a pattern that contains a match, for example when two args are
    /// compared
    fn ast_matchblock(matchblock_expr: &'tcx Expr<'tcx>) -> Option<Vec<&Expr<'_>>> {
        if_chain! {
            if let ExprKind::Match(headerexpr, _, _) = &matchblock_expr.kind;
            if let ExprKind::Tup([lhs, rhs]) = &headerexpr.kind;
            if let ExprKind::AddrOf(BorrowKind::Ref, _, lhs) = lhs.kind;
            if let ExprKind::AddrOf(BorrowKind::Ref, _, rhs) = rhs.kind;
            then {
                return Some(vec![lhs, rhs]);
            }
        }
        None
    }

    if let ExprKind::Block(block, _) = e.kind {
        if block.stmts.len() == 1 {
            if let StmtKind::Semi(matchexpr) = block.stmts.get(0)?.kind {
                // macros with unique arg: `{debug_}assert!` (e.g., `debug_assert!(some_condition)`)
                if_chain! {
                    if let ExprKind::If(clause, _, _)  = matchexpr.kind;
                    if let ExprKind::Unary(UnOp::Not, condition) = clause.kind;
                    then {
                        return Some(vec![condition]);
                    }
                }

                // debug macros with two args: `debug_assert_{ne, eq}` (e.g., `assert_ne!(a, b)`)
                if_chain! {
                    if let ExprKind::Block(matchblock,_) = matchexpr.kind;
                    if let Some(matchblock_expr) = matchblock.expr;
                    then {
                        return ast_matchblock(matchblock_expr);
                    }
                }
            }
        } else if let Some(matchblock_expr) = block.expr {
            // macros with two args: `assert_{ne, eq}` (e.g., `assert_ne!(a, b)`)
            return ast_matchblock(matchblock_expr);
        }
    }
    None
}

/// A parsed `format!` expansion
pub struct FormatExpn<'tcx> {
    /// Span of `format!(..)`
    pub call_site: Span,
    /// Inner `format_args!` expansion
    pub format_args: FormatArgsExpn<'tcx>,
}

impl FormatExpn<'tcx> {
    /// Parses an expanded `format!` invocation
    pub fn parse(expr: &'tcx Expr<'tcx>) -> Option<Self> {
        if_chain! {
            if let ExprKind::Block(block, _) = expr.kind;
            if let [stmt] = block.stmts;
            if let StmtKind::Local(local) = stmt.kind;
            if let Some(init) = local.init;
            if let ExprKind::Call(_, [format_args]) = init.kind;
            let expn_data = expr.span.ctxt().outer_expn_data();
            if let ExpnKind::Macro(_, sym::format) = expn_data.kind;
            if let Some(format_args) = FormatArgsExpn::parse(format_args);
            then {
                Some(FormatExpn {
                    call_site: expn_data.call_site,
                    format_args,
                })
            } else {
                None
            }
        }
    }
}

/// A parsed `format_args!` expansion
pub struct FormatArgsExpn<'tcx> {
    /// Span of the first argument, the format string
    pub format_string_span: Span,
    /// Values passed after the format string
    pub value_args: Vec<&'tcx Expr<'tcx>>,

    /// String literal expressions which represent the format string split by "{}"
    pub format_string_parts: &'tcx [Expr<'tcx>],
    /// Symbols corresponding to [`format_string_parts`]
    pub format_string_symbols: Vec<Symbol>,
    /// Expressions like `ArgumentV1::new(arg0, Debug::fmt)`
    pub args: &'tcx [Expr<'tcx>],
    /// The final argument passed to `Arguments::new_v1_formatted`, if applicable
    pub fmt_expr: Option<&'tcx Expr<'tcx>>,
}

impl FormatArgsExpn<'tcx> {
    /// Parses an expanded `format_args!` or `format_args_nl!` invocation
    pub fn parse(expr: &'tcx Expr<'tcx>) -> Option<Self> {
        if_chain! {
            if let ExpnKind::Macro(_, name) = expr.span.ctxt().outer_expn_data().kind;
            let name = name.as_str();
            if name.ends_with("format_args") || name.ends_with("format_args_nl");
            if let ExprKind::Call(_, args) = expr.kind;
            if let Some((strs_ref, args, fmt_expr)) = match args {
                // Arguments::new_v1
                [strs_ref, args] => Some((strs_ref, args, None)),
                // Arguments::new_v1_formatted
                [strs_ref, args, fmt_expr] => Some((strs_ref, args, Some(fmt_expr))),
                _ => None,
            };
            if let ExprKind::AddrOf(BorrowKind::Ref, _, strs_arr) = strs_ref.kind;
            if let ExprKind::Array(format_string_parts) = strs_arr.kind;
            if let Some(format_string_symbols) = format_string_parts
                .iter()
                .map(|e| {
                    if let ExprKind::Lit(lit) = &e.kind {
                        if let LitKind::Str(symbol, _style) = lit.node {
                            return Some(symbol);
                        }
                    }
                    None
                })
                .collect();
            if let ExprKind::AddrOf(BorrowKind::Ref, _, args) = args.kind;
            if let ExprKind::Match(args, [arm], _) = args.kind;
            if let ExprKind::Tup(value_args) = args.kind;
            if let Some(value_args) = value_args
                .iter()
                .map(|e| match e.kind {
                    ExprKind::AddrOf(_, _, e) => Some(e),
                    _ => None,
                })
                .collect();
            if let ExprKind::Array(args) = arm.body.kind;
            then {
                Some(FormatArgsExpn {
                    format_string_span: strs_ref.span,
                    value_args,
                    format_string_parts,
                    format_string_symbols,
                    args,
                    fmt_expr,
                })
            } else {
                None
            }
        }
    }
}<|MERGE_RESOLUTION|>--- conflicted
+++ resolved
@@ -10,34 +10,6 @@
 use rustc_hir::{BorrowKind, Expr, ExprKind, StmtKind, UnOp};
 use rustc_lint::LateContext;
 use rustc_span::{sym, ExpnKind, Span, Symbol};
-<<<<<<< HEAD
-
-/// Converts a hir binary operator to the corresponding `ast` type.
-#[must_use]
-pub fn binop(op: hir::BinOpKind) -> ast::BinOpKind {
-    match op {
-        hir::BinOpKind::Eq => ast::BinOpKind::Eq,
-        hir::BinOpKind::Ge => ast::BinOpKind::Ge,
-        hir::BinOpKind::Gt => ast::BinOpKind::Gt,
-        hir::BinOpKind::Le => ast::BinOpKind::Le,
-        hir::BinOpKind::Lt => ast::BinOpKind::Lt,
-        hir::BinOpKind::Ne => ast::BinOpKind::Ne,
-        hir::BinOpKind::Or => ast::BinOpKind::Or,
-        hir::BinOpKind::Add => ast::BinOpKind::Add,
-        hir::BinOpKind::And => ast::BinOpKind::And,
-        hir::BinOpKind::BitAnd => ast::BinOpKind::BitAnd,
-        hir::BinOpKind::BitOr => ast::BinOpKind::BitOr,
-        hir::BinOpKind::BitXor => ast::BinOpKind::BitXor,
-        hir::BinOpKind::Div => ast::BinOpKind::Div,
-        hir::BinOpKind::Mul => ast::BinOpKind::Mul,
-        hir::BinOpKind::Rem => ast::BinOpKind::Rem,
-        hir::BinOpKind::Shl => ast::BinOpKind::Shl,
-        hir::BinOpKind::Shr => ast::BinOpKind::Shr,
-        hir::BinOpKind::Sub => ast::BinOpKind::Sub,
-    }
-}
-=======
->>>>>>> f4677506
 
 /// Represent a range akin to `ast::ExprKind::Range`.
 #[derive(Debug, Copy, Clone)]
