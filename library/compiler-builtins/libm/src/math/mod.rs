--- conflicted
+++ resolved
@@ -9,11 +9,8 @@
 mod ceil;
 mod ceilf;
 mod cosf;
-<<<<<<< HEAD
 mod cosh;
-=======
 mod exp;
->>>>>>> 932992a6
 mod expf;
 mod expm1;
 mod fabs;
@@ -47,11 +44,8 @@
 pub use self::ceil::ceil;
 pub use self::ceilf::ceilf;
 pub use self::cosf::cosf;
-<<<<<<< HEAD
 pub use self::cosh::cosh;
-=======
 pub use self::exp::exp;
->>>>>>> 932992a6
 pub use self::expf::expf;
 pub use self::expm1::expm1;
 pub use self::fabs::fabs;
@@ -87,15 +81,7 @@
 mod rem_pio2_large;
 mod rem_pio2f;
 
-<<<<<<< HEAD
 use self::{
     k_cosf::k_cosf, k_expo2::k_expo2, k_sinf::k_sinf, rem_pio2_large::rem_pio2_large,
     rem_pio2f::rem_pio2f,
-};
-
-fn isnanf(x: f32) -> bool {
-    x.to_bits() & 0x7fffffff > 0x7f800000
-}
-=======
-use self::{k_cosf::k_cosf, k_sinf::k_sinf, rem_pio2_large::rem_pio2_large, rem_pio2f::rem_pio2f};
->>>>>>> 932992a6
+};