use std::cell::LazyCell;
use std::ops::{ControlFlow, Deref};

use hir::intravisit::{self, Visitor};
use rustc_abi::ExternAbi;
use rustc_data_structures::fx::{FxHashSet, FxIndexMap, FxIndexSet};
use rustc_errors::codes::*;
use rustc_errors::{Applicability, ErrorGuaranteed, pluralize, struct_span_code_err};
use rustc_hir::def::{DefKind, Res};
use rustc_hir::def_id::{DefId, LocalDefId, LocalModDefId};
use rustc_hir::lang_items::LangItem;
use rustc_hir::{AmbigArg, ItemKind};
use rustc_infer::infer::outlives::env::OutlivesEnvironment;
use rustc_infer::infer::{self, InferCtxt, TyCtxtInferExt};
use rustc_lint_defs::builtin::SUPERTRAIT_ITEM_SHADOWING_DEFINITION;
use rustc_macros::LintDiagnostic;
use rustc_middle::mir::interpret::ErrorHandled;
use rustc_middle::query::Providers;
use rustc_middle::ty::print::with_no_trimmed_paths;
use rustc_middle::ty::trait_def::TraitSpecializationKind;
use rustc_middle::ty::{
    self, AdtKind, GenericArgKind, GenericArgs, GenericParamDefKind, Ty, TyCtxt, TypeFoldable,
    TypeSuperVisitable, TypeVisitable, TypeVisitableExt, TypeVisitor, TypingMode, Upcast,
};
use rustc_middle::{bug, span_bug};
use rustc_session::parse::feature_err;
use rustc_span::{DUMMY_SP, Ident, Span, sym};
use rustc_trait_selection::error_reporting::InferCtxtErrorExt;
use rustc_trait_selection::regions::{InferCtxtRegionExt, OutlivesEnvironmentBuildExt};
use rustc_trait_selection::traits::misc::{
    ConstParamTyImplementationError, type_allowed_to_implement_const_param_ty,
};
use rustc_trait_selection::traits::query::evaluate_obligation::InferCtxtExt as _;
use rustc_trait_selection::traits::{
    self, FulfillmentError, Obligation, ObligationCause, ObligationCauseCode, ObligationCtxt,
    WellFormedLoc,
};
use rustc_type_ir::TypeFlags;
use rustc_type_ir::solve::NoSolution;
use tracing::{debug, instrument};
use {rustc_ast as ast, rustc_hir as hir};

use crate::autoderef::Autoderef;
use crate::collect::CollectItemTypesVisitor;
use crate::constrained_generic_params::{Parameter, identify_constrained_generic_params};
use crate::errors::InvalidReceiverTyHint;
use crate::{errors, fluent_generated as fluent};

pub(super) struct WfCheckingCtxt<'a, 'tcx> {
    pub(super) ocx: ObligationCtxt<'a, 'tcx, FulfillmentError<'tcx>>,
    span: Span,
    body_def_id: LocalDefId,
    param_env: ty::ParamEnv<'tcx>,
}
impl<'a, 'tcx> Deref for WfCheckingCtxt<'a, 'tcx> {
    type Target = ObligationCtxt<'a, 'tcx, FulfillmentError<'tcx>>;
    fn deref(&self) -> &Self::Target {
        &self.ocx
    }
}

impl<'tcx> WfCheckingCtxt<'_, 'tcx> {
    fn tcx(&self) -> TyCtxt<'tcx> {
        self.ocx.infcx.tcx
    }

    // Convenience function to normalize during wfcheck. This performs
    // `ObligationCtxt::normalize`, but provides a nice `ObligationCauseCode`.
    fn normalize<T>(&self, span: Span, loc: Option<WellFormedLoc>, value: T) -> T
    where
        T: TypeFoldable<TyCtxt<'tcx>>,
    {
        self.ocx.normalize(
            &ObligationCause::new(span, self.body_def_id, ObligationCauseCode::WellFormed(loc)),
            self.param_env,
            value,
        )
    }

    fn register_wf_obligation(
        &self,
        span: Span,
        loc: Option<WellFormedLoc>,
        arg: ty::GenericArg<'tcx>,
    ) {
        let cause = traits::ObligationCause::new(
            span,
            self.body_def_id,
            ObligationCauseCode::WellFormed(loc),
        );
        self.ocx.register_obligation(Obligation::new(
            self.tcx(),
            cause,
            self.param_env,
            ty::Binder::dummy(ty::PredicateKind::Clause(ty::ClauseKind::WellFormed(arg))),
        ));
    }
}

pub(super) fn enter_wf_checking_ctxt<'tcx, F>(
    tcx: TyCtxt<'tcx>,
    span: Span,
    body_def_id: LocalDefId,
    f: F,
) -> Result<(), ErrorGuaranteed>
where
    F: for<'a> FnOnce(&WfCheckingCtxt<'a, 'tcx>) -> Result<(), ErrorGuaranteed>,
{
    let param_env = tcx.param_env(body_def_id);
    let infcx = &tcx.infer_ctxt().build(TypingMode::non_body_analysis());
    let ocx = ObligationCtxt::new_with_diagnostics(infcx);

    let mut wfcx = WfCheckingCtxt { ocx, span, body_def_id, param_env };

    if !tcx.features().trivial_bounds() {
        wfcx.check_false_global_bounds()
    }
    f(&mut wfcx)?;

    let errors = wfcx.select_all_or_error();
    if !errors.is_empty() {
        return Err(infcx.err_ctxt().report_fulfillment_errors(errors));
    }

    let assumed_wf_types = wfcx.ocx.assumed_wf_types_and_report_errors(param_env, body_def_id)?;
    debug!(?assumed_wf_types);

    let infcx_compat = infcx.fork();

    // We specifically want to call the non-compat version of `implied_bounds_tys`; we do this always.
    let outlives_env = OutlivesEnvironment::new_with_implied_bounds_compat(
        &infcx,
        body_def_id,
        param_env,
        assumed_wf_types.iter().copied(),
        false,
    );

    lint_redundant_lifetimes(tcx, body_def_id, &outlives_env);

    let errors = infcx.resolve_regions_with_outlives_env(&outlives_env);
    if errors.is_empty() {
        return Ok(());
    }

    let is_bevy = 'is_bevy: {
        // We don't want to emit this for dependents of Bevy, for now.
        // See #119956
        let is_bevy_paramset = |def: ty::AdtDef<'_>| {
            let adt_did = with_no_trimmed_paths!(infcx.tcx.def_path_str(def.0.did));
            adt_did.contains("ParamSet")
        };
        for ty in assumed_wf_types.iter() {
            match ty.kind() {
                ty::Adt(def, _) => {
                    if is_bevy_paramset(*def) {
                        break 'is_bevy true;
                    }
                }
                ty::Ref(_, ty, _) => match ty.kind() {
                    ty::Adt(def, _) => {
                        if is_bevy_paramset(*def) {
                            break 'is_bevy true;
                        }
                    }
                    _ => {}
                },
                _ => {}
            }
        }
        false
    };

    // If we have set `no_implied_bounds_compat`, then do not attempt compatibility.
    // We could also just always enter if `is_bevy`, and call `implied_bounds_tys`,
    // but that does result in slightly more work when this option is set and
    // just obscures what we mean here anyways. Let's just be explicit.
    if is_bevy && !infcx.tcx.sess.opts.unstable_opts.no_implied_bounds_compat {
        let outlives_env = OutlivesEnvironment::new_with_implied_bounds_compat(
            &infcx,
            body_def_id,
            param_env,
            assumed_wf_types,
            true,
        );
        let errors_compat = infcx_compat.resolve_regions_with_outlives_env(&outlives_env);
        if errors_compat.is_empty() {
            Ok(())
        } else {
            Err(infcx_compat.err_ctxt().report_region_errors(body_def_id, &errors_compat))
        }
    } else {
        Err(infcx.err_ctxt().report_region_errors(body_def_id, &errors))
    }
}

fn check_well_formed(tcx: TyCtxt<'_>, def_id: LocalDefId) -> Result<(), ErrorGuaranteed> {
    let node = tcx.hir_node_by_def_id(def_id);
    let mut res = match node {
        hir::Node::Crate(_) => bug!("check_well_formed cannot be applied to the crate root"),
        hir::Node::Item(item) => check_item(tcx, item),
        hir::Node::TraitItem(item) => check_trait_item(tcx, item),
        hir::Node::ImplItem(item) => check_impl_item(tcx, item),
        hir::Node::ForeignItem(item) => check_foreign_item(tcx, item),
        hir::Node::OpaqueTy(_) => Ok(crate::check::check::check_item_type(tcx, def_id)),
        _ => unreachable!(),
    };

    if let Some(generics) = node.generics() {
        for param in generics.params {
            res = res.and(check_param_wf(tcx, param));
        }
    }

    res
}

/// Checks that the field types (in a struct def'n) or argument types (in an enum def'n) are
/// well-formed, meaning that they do not require any constraints not declared in the struct
/// definition itself. For example, this definition would be illegal:
///
/// ```rust
/// struct Ref<'a, T> { x: &'a T }
/// ```
///
/// because the type did not declare that `T:'a`.
///
/// We do this check as a pre-pass before checking fn bodies because if these constraints are
/// not included it frequently leads to confusing errors in fn bodies. So it's better to check
/// the types first.
#[instrument(skip(tcx), level = "debug")]
fn check_item<'tcx>(tcx: TyCtxt<'tcx>, item: &'tcx hir::Item<'tcx>) -> Result<(), ErrorGuaranteed> {
    let def_id = item.owner_id.def_id;

    debug!(
        ?item.owner_id,
        item.name = ? tcx.def_path_str(def_id)
    );
    CollectItemTypesVisitor { tcx }.visit_item(item);

    let res = match item.kind {
        // Right now we check that every default trait implementation
        // has an implementation of itself. Basically, a case like:
        //
        //     impl Trait for T {}
        //
        // has a requirement of `T: Trait` which was required for default
        // method implementations. Although this could be improved now that
        // there's a better infrastructure in place for this, it's being left
        // for a follow-up work.
        //
        // Since there's such a requirement, we need to check *just* positive
        // implementations, otherwise things like:
        //
        //     impl !Send for T {}
        //
        // won't be allowed unless there's an *explicit* implementation of `Send`
        // for `T`
        hir::ItemKind::Impl(impl_) => {
            let header = tcx.impl_trait_header(def_id);
            let is_auto = header
                .is_some_and(|header| tcx.trait_is_auto(header.trait_ref.skip_binder().def_id));

            crate::impl_wf_check::check_impl_wf(tcx, def_id)?;
            let mut res = Ok(());
            if let (hir::Defaultness::Default { .. }, true) = (impl_.defaultness, is_auto) {
                let sp = impl_.of_trait.as_ref().map_or(item.span, |t| t.path.span);
                res = Err(tcx
                    .dcx()
                    .struct_span_err(sp, "impls of auto traits cannot be default")
                    .with_span_labels(impl_.defaultness_span, "default because of this")
                    .with_span_label(sp, "auto trait")
                    .emit());
            }
            // We match on both `ty::ImplPolarity` and `ast::ImplPolarity` just to get the `!` span.
            match header.map(|h| h.polarity) {
                // `None` means this is an inherent impl
                Some(ty::ImplPolarity::Positive) | None => {
                    res = res.and(check_impl(tcx, item, impl_.self_ty, &impl_.of_trait));
                }
                Some(ty::ImplPolarity::Negative) => {
                    let ast::ImplPolarity::Negative(span) = impl_.polarity else {
                        bug!("impl_polarity query disagrees with impl's polarity in HIR");
                    };
                    // FIXME(#27579): what amount of WF checking do we need for neg impls?
                    if let hir::Defaultness::Default { .. } = impl_.defaultness {
                        let mut spans = vec![span];
                        spans.extend(impl_.defaultness_span);
                        res = Err(struct_span_code_err!(
                            tcx.dcx(),
                            spans,
                            E0750,
                            "negative impls cannot be default impls"
                        )
                        .emit());
                    }
                }
                Some(ty::ImplPolarity::Reservation) => {
                    // FIXME: what amount of WF checking do we need for reservation impls?
                }
            }
            res
        }
        hir::ItemKind::Fn { sig, .. } => {
            check_item_fn(tcx, def_id, item.ident, item.span, sig.decl)
        }
        hir::ItemKind::Static(ty, ..) => {
            check_item_type(tcx, def_id, ty.span, UnsizedHandling::Forbid)
        }
        hir::ItemKind::Const(ty, ..) => {
            check_item_type(tcx, def_id, ty.span, UnsizedHandling::Forbid)
        }
        hir::ItemKind::Struct(_, hir_generics) => {
            let res = check_type_defn(tcx, item, false);
            check_variances_for_type_defn(tcx, item, hir_generics);
            res
        }
        hir::ItemKind::Union(_, hir_generics) => {
            let res = check_type_defn(tcx, item, true);
            check_variances_for_type_defn(tcx, item, hir_generics);
            res
        }
        hir::ItemKind::Enum(_, hir_generics) => {
            let res = check_type_defn(tcx, item, true);
            check_variances_for_type_defn(tcx, item, hir_generics);
            res
        }
        hir::ItemKind::Trait(..) => check_trait(tcx, item),
        hir::ItemKind::TraitAlias(..) => check_trait(tcx, item),
        // `ForeignItem`s are handled separately.
        hir::ItemKind::ForeignMod { .. } => Ok(()),
        hir::ItemKind::TyAlias(hir_ty, hir_generics) if tcx.type_alias_is_lazy(item.owner_id) => {
            let res = enter_wf_checking_ctxt(tcx, item.span, def_id, |wfcx| {
                let ty = tcx.type_of(def_id).instantiate_identity();
                let item_ty = wfcx.normalize(hir_ty.span, Some(WellFormedLoc::Ty(def_id)), ty);
                wfcx.register_wf_obligation(
                    hir_ty.span,
                    Some(WellFormedLoc::Ty(def_id)),
                    item_ty.into(),
                );
                check_where_clauses(wfcx, item.span, def_id);
                Ok(())
            });
            check_variances_for_type_defn(tcx, item, hir_generics);
            res
        }
        _ => Ok(()),
    };

    crate::check::check::check_item_type(tcx, def_id);

    res
}

fn check_foreign_item<'tcx>(
    tcx: TyCtxt<'tcx>,
    item: &'tcx hir::ForeignItem<'tcx>,
) -> Result<(), ErrorGuaranteed> {
    let def_id = item.owner_id.def_id;

    CollectItemTypesVisitor { tcx }.visit_foreign_item(item);

    debug!(
        ?item.owner_id,
        item.name = ? tcx.def_path_str(def_id)
    );

    match item.kind {
        hir::ForeignItemKind::Fn(sig, ..) => {
            check_item_fn(tcx, def_id, item.ident, item.span, sig.decl)
        }
        hir::ForeignItemKind::Static(ty, ..) => {
            check_item_type(tcx, def_id, ty.span, UnsizedHandling::AllowIfForeignTail)
        }
        hir::ForeignItemKind::Type => Ok(()),
    }
}

fn check_trait_item<'tcx>(
    tcx: TyCtxt<'tcx>,
    trait_item: &'tcx hir::TraitItem<'tcx>,
) -> Result<(), ErrorGuaranteed> {
    let def_id = trait_item.owner_id.def_id;

    CollectItemTypesVisitor { tcx }.visit_trait_item(trait_item);

    let (method_sig, span) = match trait_item.kind {
        hir::TraitItemKind::Fn(ref sig, _) => (Some(sig), trait_item.span),
        hir::TraitItemKind::Type(_bounds, Some(ty)) => (None, ty.span),
        _ => (None, trait_item.span),
    };

    check_dyn_incompatible_self_trait_by_name(tcx, trait_item);

    // Check that an item definition in a subtrait is shadowing a supertrait item.
    lint_item_shadowing_supertrait_item(tcx, def_id);

    let mut res = check_associated_item(tcx, def_id, span, method_sig);

    if matches!(trait_item.kind, hir::TraitItemKind::Fn(..)) {
        for &assoc_ty_def_id in tcx.associated_types_for_impl_traits_in_associated_fn(def_id) {
            res = res.and(check_associated_item(
                tcx,
                assoc_ty_def_id.expect_local(),
                tcx.def_span(assoc_ty_def_id),
                None,
            ));
        }
    }
    res
}

/// Require that the user writes where clauses on GATs for the implicit
/// outlives bounds involving trait parameters in trait functions and
/// lifetimes passed as GAT args. See `self-outlives-lint` test.
///
/// We use the following trait as an example throughout this function:
/// ```rust,ignore (this code fails due to this lint)
/// trait IntoIter {
///     type Iter<'a>: Iterator<Item = Self::Item<'a>>;
///     type Item<'a>;
///     fn into_iter<'a>(&'a self) -> Self::Iter<'a>;
/// }
/// ```
fn check_gat_where_clauses(tcx: TyCtxt<'_>, trait_def_id: LocalDefId) {
    // Associates every GAT's def_id to a list of possibly missing bounds detected by this lint.
    let mut required_bounds_by_item = FxIndexMap::default();
    let associated_items = tcx.associated_items(trait_def_id);

    // Loop over all GATs together, because if this lint suggests adding a where-clause bound
    // to one GAT, it might then require us to an additional bound on another GAT.
    // In our `IntoIter` example, we discover a missing `Self: 'a` bound on `Iter<'a>`, which
    // then in a second loop adds a `Self: 'a` bound to `Item` due to the relationship between
    // those GATs.
    loop {
        let mut should_continue = false;
        for gat_item in associated_items.in_definition_order() {
            let gat_def_id = gat_item.def_id.expect_local();
            let gat_item = tcx.associated_item(gat_def_id);
            // If this item is not an assoc ty, or has no args, then it's not a GAT
            if gat_item.kind != ty::AssocKind::Type {
                continue;
            }
            let gat_generics = tcx.generics_of(gat_def_id);
            // FIXME(jackh726): we can also warn in the more general case
            if gat_generics.is_own_empty() {
                continue;
            }

            // Gather the bounds with which all other items inside of this trait constrain the GAT.
            // This is calculated by taking the intersection of the bounds that each item
            // constrains the GAT with individually.
            let mut new_required_bounds: Option<FxIndexSet<ty::Clause<'_>>> = None;
            for item in associated_items.in_definition_order() {
                let item_def_id = item.def_id.expect_local();
                // Skip our own GAT, since it does not constrain itself at all.
                if item_def_id == gat_def_id {
                    continue;
                }

                let param_env = tcx.param_env(item_def_id);

                let item_required_bounds = match tcx.associated_item(item_def_id).kind {
                    // In our example, this corresponds to `into_iter` method
                    ty::AssocKind::Fn => {
                        // For methods, we check the function signature's return type for any GATs
                        // to constrain. In the `into_iter` case, we see that the return type
                        // `Self::Iter<'a>` is a GAT we want to gather any potential missing bounds from.
                        let sig: ty::FnSig<'_> = tcx.liberate_late_bound_regions(
                            item_def_id.to_def_id(),
                            tcx.fn_sig(item_def_id).instantiate_identity(),
                        );
                        gather_gat_bounds(
                            tcx,
                            param_env,
                            item_def_id,
                            sig.inputs_and_output,
                            // We also assume that all of the function signature's parameter types
                            // are well formed.
                            &sig.inputs().iter().copied().collect(),
                            gat_def_id,
                            gat_generics,
                        )
                    }
                    // In our example, this corresponds to the `Iter` and `Item` associated types
                    ty::AssocKind::Type => {
                        // If our associated item is a GAT with missing bounds, add them to
                        // the param-env here. This allows this GAT to propagate missing bounds
                        // to other GATs.
                        let param_env = augment_param_env(
                            tcx,
                            param_env,
                            required_bounds_by_item.get(&item_def_id),
                        );
                        gather_gat_bounds(
                            tcx,
                            param_env,
                            item_def_id,
                            tcx.explicit_item_bounds(item_def_id)
                                .iter_identity_copied()
                                .collect::<Vec<_>>(),
                            &FxIndexSet::default(),
                            gat_def_id,
                            gat_generics,
                        )
                    }
                    ty::AssocKind::Const => None,
                };

                if let Some(item_required_bounds) = item_required_bounds {
                    // Take the intersection of the required bounds for this GAT, and
                    // the item_required_bounds which are the ones implied by just
                    // this item alone.
                    // This is why we use an Option<_>, since we need to distinguish
                    // the empty set of bounds from the _uninitialized_ set of bounds.
                    if let Some(new_required_bounds) = &mut new_required_bounds {
                        new_required_bounds.retain(|b| item_required_bounds.contains(b));
                    } else {
                        new_required_bounds = Some(item_required_bounds);
                    }
                }
            }

            if let Some(new_required_bounds) = new_required_bounds {
                let required_bounds = required_bounds_by_item.entry(gat_def_id).or_default();
                if new_required_bounds.into_iter().any(|p| required_bounds.insert(p)) {
                    // Iterate until our required_bounds no longer change
                    // Since they changed here, we should continue the loop
                    should_continue = true;
                }
            }
        }
        // We know that this loop will eventually halt, since we only set `should_continue` if the
        // `required_bounds` for this item grows. Since we are not creating any new region or type
        // variables, the set of all region and type bounds that we could ever insert are limited
        // by the number of unique types and regions we observe in a given item.
        if !should_continue {
            break;
        }
    }

    for (gat_def_id, required_bounds) in required_bounds_by_item {
        // Don't suggest adding `Self: 'a` to a GAT that can't be named
        if tcx.is_impl_trait_in_trait(gat_def_id.to_def_id()) {
            continue;
        }

        let gat_item_hir = tcx.hir().expect_trait_item(gat_def_id);
        debug!(?required_bounds);
        let param_env = tcx.param_env(gat_def_id);

        let unsatisfied_bounds: Vec<_> = required_bounds
            .into_iter()
            .filter(|clause| match clause.kind().skip_binder() {
                ty::ClauseKind::RegionOutlives(ty::OutlivesPredicate(a, b)) => {
                    !region_known_to_outlive(
                        tcx,
                        gat_def_id,
                        param_env,
                        &FxIndexSet::default(),
                        a,
                        b,
                    )
                }
                ty::ClauseKind::TypeOutlives(ty::OutlivesPredicate(a, b)) => {
                    !ty_known_to_outlive(tcx, gat_def_id, param_env, &FxIndexSet::default(), a, b)
                }
                _ => bug!("Unexpected ClauseKind"),
            })
            .map(|clause| clause.to_string())
            .collect();

        if !unsatisfied_bounds.is_empty() {
            let plural = pluralize!(unsatisfied_bounds.len());
            let suggestion = format!(
                "{} {}",
                gat_item_hir.generics.add_where_or_trailing_comma(),
                unsatisfied_bounds.join(", "),
            );
            let bound =
                if unsatisfied_bounds.len() > 1 { "these bounds are" } else { "this bound is" };
            tcx.dcx()
                .struct_span_err(
                    gat_item_hir.span,
                    format!("missing required bound{} on `{}`", plural, gat_item_hir.ident),
                )
                .with_span_suggestion(
                    gat_item_hir.generics.tail_span_for_predicate_suggestion(),
                    format!("add the required where clause{plural}"),
                    suggestion,
                    Applicability::MachineApplicable,
                )
                .with_note(format!(
                    "{bound} currently required to ensure that impls have maximum flexibility"
                ))
                .with_note(
                    "we are soliciting feedback, see issue #87479 \
                     <https://github.com/rust-lang/rust/issues/87479> for more information",
                )
                .emit();
        }
    }
}

/// Add a new set of predicates to the caller_bounds of an existing param_env.
fn augment_param_env<'tcx>(
    tcx: TyCtxt<'tcx>,
    param_env: ty::ParamEnv<'tcx>,
    new_predicates: Option<&FxIndexSet<ty::Clause<'tcx>>>,
) -> ty::ParamEnv<'tcx> {
    let Some(new_predicates) = new_predicates else {
        return param_env;
    };

    if new_predicates.is_empty() {
        return param_env;
    }

    let bounds = tcx.mk_clauses_from_iter(
        param_env.caller_bounds().iter().chain(new_predicates.iter().cloned()),
    );
    // FIXME(compiler-errors): Perhaps there is a case where we need to normalize this
    // i.e. traits::normalize_param_env_or_error
    ty::ParamEnv::new(bounds)
}

/// We use the following trait as an example throughout this function.
/// Specifically, let's assume that `to_check` here is the return type
/// of `into_iter`, and the GAT we are checking this for is `Iter`.
/// ```rust,ignore (this code fails due to this lint)
/// trait IntoIter {
///     type Iter<'a>: Iterator<Item = Self::Item<'a>>;
///     type Item<'a>;
///     fn into_iter<'a>(&'a self) -> Self::Iter<'a>;
/// }
/// ```
fn gather_gat_bounds<'tcx, T: TypeFoldable<TyCtxt<'tcx>>>(
    tcx: TyCtxt<'tcx>,
    param_env: ty::ParamEnv<'tcx>,
    item_def_id: LocalDefId,
    to_check: T,
    wf_tys: &FxIndexSet<Ty<'tcx>>,
    gat_def_id: LocalDefId,
    gat_generics: &'tcx ty::Generics,
) -> Option<FxIndexSet<ty::Clause<'tcx>>> {
    // The bounds we that we would require from `to_check`
    let mut bounds = FxIndexSet::default();

    let (regions, types) = GATArgsCollector::visit(gat_def_id.to_def_id(), to_check);

    // If both regions and types are empty, then this GAT isn't in the
    // set of types we are checking, and we shouldn't try to do clause analysis
    // (particularly, doing so would end up with an empty set of clauses,
    // since the current method would require none, and we take the
    // intersection of requirements of all methods)
    if types.is_empty() && regions.is_empty() {
        return None;
    }

    for (region_a, region_a_idx) in &regions {
        // Ignore `'static` lifetimes for the purpose of this lint: it's
        // because we know it outlives everything and so doesn't give meaningful
        // clues. Also ignore `ReError`, to avoid knock-down errors.
        if let ty::ReStatic | ty::ReError(_) = **region_a {
            continue;
        }
        // For each region argument (e.g., `'a` in our example), check for a
        // relationship to the type arguments (e.g., `Self`). If there is an
        // outlives relationship (`Self: 'a`), then we want to ensure that is
        // reflected in a where clause on the GAT itself.
        for (ty, ty_idx) in &types {
            // In our example, requires that `Self: 'a`
            if ty_known_to_outlive(tcx, item_def_id, param_env, wf_tys, *ty, *region_a) {
                debug!(?ty_idx, ?region_a_idx);
                debug!("required clause: {ty} must outlive {region_a}");
                // Translate into the generic parameters of the GAT. In
                // our example, the type was `Self`, which will also be
                // `Self` in the GAT.
                let ty_param = gat_generics.param_at(*ty_idx, tcx);
                let ty_param = Ty::new_param(tcx, ty_param.index, ty_param.name);
                // Same for the region. In our example, 'a corresponds
                // to the 'me parameter.
                let region_param = gat_generics.param_at(*region_a_idx, tcx);
                let region_param = ty::Region::new_early_param(
                    tcx,
                    ty::EarlyParamRegion { index: region_param.index, name: region_param.name },
                );
                // The predicate we expect to see. (In our example,
                // `Self: 'me`.)
                bounds.insert(
                    ty::ClauseKind::TypeOutlives(ty::OutlivesPredicate(ty_param, region_param))
                        .upcast(tcx),
                );
            }
        }

        // For each region argument (e.g., `'a` in our example), also check for a
        // relationship to the other region arguments. If there is an outlives
        // relationship, then we want to ensure that is reflected in the where clause
        // on the GAT itself.
        for (region_b, region_b_idx) in &regions {
            // Again, skip `'static` because it outlives everything. Also, we trivially
            // know that a region outlives itself. Also ignore `ReError`, to avoid
            // knock-down errors.
            if matches!(**region_b, ty::ReStatic | ty::ReError(_)) || region_a == region_b {
                continue;
            }
            if region_known_to_outlive(tcx, item_def_id, param_env, wf_tys, *region_a, *region_b) {
                debug!(?region_a_idx, ?region_b_idx);
                debug!("required clause: {region_a} must outlive {region_b}");
                // Translate into the generic parameters of the GAT.
                let region_a_param = gat_generics.param_at(*region_a_idx, tcx);
                let region_a_param = ty::Region::new_early_param(
                    tcx,
                    ty::EarlyParamRegion { index: region_a_param.index, name: region_a_param.name },
                );
                // Same for the region.
                let region_b_param = gat_generics.param_at(*region_b_idx, tcx);
                let region_b_param = ty::Region::new_early_param(
                    tcx,
                    ty::EarlyParamRegion { index: region_b_param.index, name: region_b_param.name },
                );
                // The predicate we expect to see.
                bounds.insert(
                    ty::ClauseKind::RegionOutlives(ty::OutlivesPredicate(
                        region_a_param,
                        region_b_param,
                    ))
                    .upcast(tcx),
                );
            }
        }
    }

    Some(bounds)
}

/// Given a known `param_env` and a set of well formed types, can we prove that
/// `ty` outlives `region`.
fn ty_known_to_outlive<'tcx>(
    tcx: TyCtxt<'tcx>,
    id: LocalDefId,
    param_env: ty::ParamEnv<'tcx>,
    wf_tys: &FxIndexSet<Ty<'tcx>>,
    ty: Ty<'tcx>,
    region: ty::Region<'tcx>,
) -> bool {
    test_region_obligations(tcx, id, param_env, wf_tys, |infcx| {
        infcx.register_region_obligation(infer::RegionObligation {
            sub_region: region,
            sup_type: ty,
            origin: infer::RelateParamBound(DUMMY_SP, ty, None),
        });
    })
}

/// Given a known `param_env` and a set of well formed types, can we prove that
/// `region_a` outlives `region_b`
fn region_known_to_outlive<'tcx>(
    tcx: TyCtxt<'tcx>,
    id: LocalDefId,
    param_env: ty::ParamEnv<'tcx>,
    wf_tys: &FxIndexSet<Ty<'tcx>>,
    region_a: ty::Region<'tcx>,
    region_b: ty::Region<'tcx>,
) -> bool {
    test_region_obligations(tcx, id, param_env, wf_tys, |infcx| {
        infcx.sub_regions(infer::RelateRegionParamBound(DUMMY_SP, None), region_b, region_a);
    })
}

/// Given a known `param_env` and a set of well formed types, set up an
/// `InferCtxt`, call the passed function (to e.g. set up region constraints
/// to be tested), then resolve region and return errors
fn test_region_obligations<'tcx>(
    tcx: TyCtxt<'tcx>,
    id: LocalDefId,
    param_env: ty::ParamEnv<'tcx>,
    wf_tys: &FxIndexSet<Ty<'tcx>>,
    add_constraints: impl FnOnce(&InferCtxt<'tcx>),
) -> bool {
    // Unfortunately, we have to use a new `InferCtxt` each call, because
    // region constraints get added and solved there and we need to test each
    // call individually.
    let infcx = tcx.infer_ctxt().build(TypingMode::non_body_analysis());

    add_constraints(&infcx);

    let errors = infcx.resolve_regions(id, param_env, wf_tys.iter().copied());
    debug!(?errors, "errors");

    // If we were able to prove that the type outlives the region without
    // an error, it must be because of the implied or explicit bounds...
    errors.is_empty()
}

/// TypeVisitor that looks for uses of GATs like
/// `<P0 as Trait<P1..Pn>>::GAT<Pn..Pm>` and adds the arguments `P0..Pm` into
/// the two vectors, `regions` and `types` (depending on their kind). For each
/// parameter `Pi` also track the index `i`.
struct GATArgsCollector<'tcx> {
    gat: DefId,
    // Which region appears and which parameter index its instantiated with
    regions: FxIndexSet<(ty::Region<'tcx>, usize)>,
    // Which params appears and which parameter index its instantiated with
    types: FxIndexSet<(Ty<'tcx>, usize)>,
}

impl<'tcx> GATArgsCollector<'tcx> {
    fn visit<T: TypeFoldable<TyCtxt<'tcx>>>(
        gat: DefId,
        t: T,
    ) -> (FxIndexSet<(ty::Region<'tcx>, usize)>, FxIndexSet<(Ty<'tcx>, usize)>) {
        let mut visitor =
            GATArgsCollector { gat, regions: FxIndexSet::default(), types: FxIndexSet::default() };
        t.visit_with(&mut visitor);
        (visitor.regions, visitor.types)
    }
}

impl<'tcx> TypeVisitor<TyCtxt<'tcx>> for GATArgsCollector<'tcx> {
    fn visit_ty(&mut self, t: Ty<'tcx>) {
        match t.kind() {
            ty::Alias(ty::Projection, p) if p.def_id == self.gat => {
                for (idx, arg) in p.args.iter().enumerate() {
                    match arg.unpack() {
                        GenericArgKind::Lifetime(lt) if !lt.is_bound() => {
                            self.regions.insert((lt, idx));
                        }
                        GenericArgKind::Type(t) => {
                            self.types.insert((t, idx));
                        }
                        _ => {}
                    }
                }
            }
            _ => {}
        }
        t.super_visit_with(self)
    }
}

fn could_be_self(trait_def_id: LocalDefId, ty: &hir::Ty<'_>) -> bool {
    match ty.kind {
        hir::TyKind::TraitObject([trait_ref], ..) => match trait_ref.trait_ref.path.segments {
            [s] => s.res.opt_def_id() == Some(trait_def_id.to_def_id()),
            _ => false,
        },
        _ => false,
    }
}

/// Detect when a dyn-incompatible trait is referring to itself in one of its associated items.
///
/// In such cases, suggest using `Self` instead.
fn check_dyn_incompatible_self_trait_by_name(tcx: TyCtxt<'_>, item: &hir::TraitItem<'_>) {
    let (trait_name, trait_def_id) =
        match tcx.hir_node_by_def_id(tcx.hir().get_parent_item(item.hir_id()).def_id) {
            hir::Node::Item(item) => match item.kind {
                hir::ItemKind::Trait(..) => (item.ident, item.owner_id),
                _ => return,
            },
            _ => return,
        };
    let mut trait_should_be_self = vec![];
    match &item.kind {
        hir::TraitItemKind::Const(ty, _) | hir::TraitItemKind::Type(_, Some(ty))
            if could_be_self(trait_def_id.def_id, ty) =>
        {
            trait_should_be_self.push(ty.span)
        }
        hir::TraitItemKind::Fn(sig, _) => {
            for ty in sig.decl.inputs {
                if could_be_self(trait_def_id.def_id, ty) {
                    trait_should_be_self.push(ty.span);
                }
            }
            match sig.decl.output {
                hir::FnRetTy::Return(ty) if could_be_self(trait_def_id.def_id, ty) => {
                    trait_should_be_self.push(ty.span);
                }
                _ => {}
            }
        }
        _ => {}
    }
    if !trait_should_be_self.is_empty() {
        if tcx.is_dyn_compatible(trait_def_id) {
            return;
        }
        let sugg = trait_should_be_self.iter().map(|span| (*span, "Self".to_string())).collect();
        tcx.dcx()
            .struct_span_err(
                trait_should_be_self,
                "associated item referring to unboxed trait object for its own trait",
            )
            .with_span_label(trait_name.span, "in this trait")
            .with_multipart_suggestion(
                "you might have meant to use `Self` to refer to the implementing type",
                sugg,
                Applicability::MachineApplicable,
            )
            .emit();
    }
}

fn lint_item_shadowing_supertrait_item<'tcx>(tcx: TyCtxt<'tcx>, trait_item_def_id: LocalDefId) {
    let item_name = tcx.item_name(trait_item_def_id.to_def_id());
    let trait_def_id = tcx.local_parent(trait_item_def_id);

    let shadowed: Vec<_> = traits::supertrait_def_ids(tcx, trait_def_id.to_def_id())
        .skip(1)
        .flat_map(|supertrait_def_id| {
            tcx.associated_items(supertrait_def_id).filter_by_name_unhygienic(item_name)
        })
        .collect();
    if !shadowed.is_empty() {
        let shadowee = if let [shadowed] = shadowed[..] {
            errors::SupertraitItemShadowee::Labeled {
                span: tcx.def_span(shadowed.def_id),
                supertrait: tcx.item_name(shadowed.trait_container(tcx).unwrap()),
            }
        } else {
            let (traits, spans): (Vec<_>, Vec<_>) = shadowed
                .iter()
                .map(|item| {
                    (tcx.item_name(item.trait_container(tcx).unwrap()), tcx.def_span(item.def_id))
                })
                .unzip();
            errors::SupertraitItemShadowee::Several { traits: traits.into(), spans: spans.into() }
        };

        tcx.emit_node_span_lint(
            SUPERTRAIT_ITEM_SHADOWING_DEFINITION,
            tcx.local_def_id_to_hir_id(trait_item_def_id),
            tcx.def_span(trait_item_def_id),
            errors::SupertraitItemShadowing {
                item: item_name,
                subtrait: tcx.item_name(trait_def_id.to_def_id()),
                shadowee,
            },
        );
    }
}

fn check_impl_item<'tcx>(
    tcx: TyCtxt<'tcx>,
    impl_item: &'tcx hir::ImplItem<'tcx>,
) -> Result<(), ErrorGuaranteed> {
    CollectItemTypesVisitor { tcx }.visit_impl_item(impl_item);

    let (method_sig, span) = match impl_item.kind {
        hir::ImplItemKind::Fn(ref sig, _) => (Some(sig), impl_item.span),
        // Constrain binding and overflow error spans to `<Ty>` in `type foo = <Ty>`.
        hir::ImplItemKind::Type(ty) if ty.span != DUMMY_SP => (None, ty.span),
        _ => (None, impl_item.span),
    };
    check_associated_item(tcx, impl_item.owner_id.def_id, span, method_sig)
}

fn check_param_wf(tcx: TyCtxt<'_>, param: &hir::GenericParam<'_>) -> Result<(), ErrorGuaranteed> {
    match param.kind {
        // We currently only check wf of const params here.
        hir::GenericParamKind::Lifetime { .. } | hir::GenericParamKind::Type { .. } => Ok(()),

        // Const parameters are well formed if their type is structural match.
        hir::GenericParamKind::Const { ty: hir_ty, default: _, synthetic: _ } => {
            let ty = tcx.type_of(param.def_id).instantiate_identity();

            if tcx.features().unsized_const_params() {
                enter_wf_checking_ctxt(tcx, hir_ty.span, param.def_id, |wfcx| {
                    wfcx.register_bound(
                        ObligationCause::new(
                            hir_ty.span,
                            param.def_id,
                            ObligationCauseCode::ConstParam(ty),
                        ),
                        wfcx.param_env,
                        ty,
                        tcx.require_lang_item(LangItem::UnsizedConstParamTy, Some(hir_ty.span)),
                    );
                    Ok(())
                })
            } else if tcx.features().adt_const_params() {
                enter_wf_checking_ctxt(tcx, hir_ty.span, param.def_id, |wfcx| {
                    wfcx.register_bound(
                        ObligationCause::new(
                            hir_ty.span,
                            param.def_id,
                            ObligationCauseCode::ConstParam(ty),
                        ),
                        wfcx.param_env,
                        ty,
                        tcx.require_lang_item(LangItem::ConstParamTy, Some(hir_ty.span)),
                    );
                    Ok(())
                })
            } else {
                let mut diag = match ty.kind() {
                    ty::Bool | ty::Char | ty::Int(_) | ty::Uint(_) | ty::Error(_) => return Ok(()),
                    ty::FnPtr(..) => tcx.dcx().struct_span_err(
                        hir_ty.span,
                        "using function pointers as const generic parameters is forbidden",
                    ),
                    ty::RawPtr(_, _) => tcx.dcx().struct_span_err(
                        hir_ty.span,
                        "using raw pointers as const generic parameters is forbidden",
                    ),
                    _ => {
                        // Avoid showing "{type error}" to users. See #118179.
                        ty.error_reported()?;

                        tcx.dcx().struct_span_err(
                            hir_ty.span,
                            format!(
                                "`{ty}` is forbidden as the type of a const generic parameter",
                            ),
                        )
                    }
                };

                diag.note("the only supported types are integers, `bool`, and `char`");

                let cause = ObligationCause::misc(hir_ty.span, param.def_id);
                let adt_const_params_feature_string =
                    " more complex and user defined types".to_string();
                let may_suggest_feature = match type_allowed_to_implement_const_param_ty(
                    tcx,
                    tcx.param_env(param.def_id),
                    ty,
                    LangItem::ConstParamTy,
                    cause,
                ) {
                    // Can never implement `ConstParamTy`, don't suggest anything.
                    Err(
                        ConstParamTyImplementationError::NotAnAdtOrBuiltinAllowed
                        | ConstParamTyImplementationError::InvalidInnerTyOfBuiltinTy(..),
                    ) => None,
                    Err(ConstParamTyImplementationError::UnsizedConstParamsFeatureRequired) => {
                        Some(vec![
                            (adt_const_params_feature_string, sym::adt_const_params),
                            (
                                " references to implement the `ConstParamTy` trait".into(),
                                sym::unsized_const_params,
                            ),
                        ])
                    }
                    // May be able to implement `ConstParamTy`. Only emit the feature help
                    // if the type is local, since the user may be able to fix the local type.
                    Err(ConstParamTyImplementationError::InfrigingFields(..)) => {
                        fn ty_is_local(ty: Ty<'_>) -> bool {
                            match ty.kind() {
                                ty::Adt(adt_def, ..) => adt_def.did().is_local(),
                                // Arrays and slices use the inner type's `ConstParamTy`.
                                ty::Array(ty, ..) => ty_is_local(*ty),
                                ty::Slice(ty) => ty_is_local(*ty),
                                // `&` references use the inner type's `ConstParamTy`.
                                // `&mut` are not supported.
                                ty::Ref(_, ty, ast::Mutability::Not) => ty_is_local(*ty),
                                // Say that a tuple is local if any of its components are local.
                                // This is not strictly correct, but it's likely that the user can fix the local component.
                                ty::Tuple(tys) => tys.iter().any(|ty| ty_is_local(ty)),
                                _ => false,
                            }
                        }

                        ty_is_local(ty).then_some(vec![(
                            adt_const_params_feature_string,
                            sym::adt_const_params,
                        )])
                    }
                    // Implements `ConstParamTy`, suggest adding the feature to enable.
                    Ok(..) => Some(vec![(adt_const_params_feature_string, sym::adt_const_params)]),
                };
                if let Some(features) = may_suggest_feature {
                    tcx.disabled_nightly_features(&mut diag, Some(param.hir_id), features);
                }

                Err(diag.emit())
            }
        }
    }
}

#[instrument(level = "debug", skip(tcx, span, sig_if_method))]
fn check_associated_item(
    tcx: TyCtxt<'_>,
    item_id: LocalDefId,
    span: Span,
    sig_if_method: Option<&hir::FnSig<'_>>,
) -> Result<(), ErrorGuaranteed> {
    let loc = Some(WellFormedLoc::Ty(item_id));
    enter_wf_checking_ctxt(tcx, span, item_id, |wfcx| {
        let item = tcx.associated_item(item_id);

        // Avoid bogus "type annotations needed `Foo: Bar`" errors on `impl Bar for Foo` in case
        // other `Foo` impls are incoherent.
        tcx.ensure_ok()
            .coherent_trait(tcx.parent(item.trait_item_def_id.unwrap_or(item_id.into())))?;

        let self_ty = match item.container {
            ty::AssocItemContainer::Trait => tcx.types.self_param,
            ty::AssocItemContainer::Impl => {
                tcx.type_of(item.container_id(tcx)).instantiate_identity()
            }
        };

        match item.kind {
            ty::AssocKind::Const => {
                let ty = tcx.type_of(item.def_id).instantiate_identity();
                let ty = wfcx.normalize(span, Some(WellFormedLoc::Ty(item_id)), ty);
                wfcx.register_wf_obligation(span, loc, ty.into());
                check_sized_if_body(wfcx, item.def_id.expect_local(), ty, Some(span));
                Ok(())
            }
            ty::AssocKind::Fn => {
                let sig = tcx.fn_sig(item.def_id).instantiate_identity();
                let hir_sig = sig_if_method.expect("bad signature for method");
                check_fn_or_method(
                    wfcx,
                    item.ident(tcx).span,
                    sig,
                    hir_sig.decl,
                    item.def_id.expect_local(),
                );
                check_method_receiver(wfcx, hir_sig, item, self_ty)
            }
            ty::AssocKind::Type => {
                if let ty::AssocItemContainer::Trait = item.container {
                    check_associated_type_bounds(wfcx, item, span)
                }
                if item.defaultness(tcx).has_value() {
                    let ty = tcx.type_of(item.def_id).instantiate_identity();
                    let ty = wfcx.normalize(span, Some(WellFormedLoc::Ty(item_id)), ty);
                    wfcx.register_wf_obligation(span, loc, ty.into());
                }
                Ok(())
            }
        }
    })
}

/// In a type definition, we check that to ensure that the types of the fields are well-formed.
fn check_type_defn<'tcx>(
    tcx: TyCtxt<'tcx>,
    item: &hir::Item<'tcx>,
    all_sized: bool,
) -> Result<(), ErrorGuaranteed> {
    let _ = tcx.representability(item.owner_id.def_id);
    let adt_def = tcx.adt_def(item.owner_id);

    enter_wf_checking_ctxt(tcx, item.span, item.owner_id.def_id, |wfcx| {
        let variants = adt_def.variants();
        let packed = adt_def.repr().packed();

        for variant in variants.iter() {
            // All field types must be well-formed.
            for field in &variant.fields {
                if let Some(def_id) = field.value
                    && let Some(_ty) = tcx.type_of(def_id).no_bound_vars()
                {
                    // FIXME(generic_const_exprs, default_field_values): this is a hack and needs to
                    // be refactored to check the instantiate-ability of the code better.
                    if let Some(def_id) = def_id.as_local()
                        && let hir::Node::AnonConst(anon) = tcx.hir_node_by_def_id(def_id)
                        && let expr = &tcx.hir_body(anon.body).value
                        && let hir::ExprKind::Path(hir::QPath::Resolved(None, path)) = expr.kind
                        && let Res::Def(DefKind::ConstParam, _def_id) = path.res
                    {
                        // Do not evaluate bare `const` params, as those would ICE and are only
                        // usable if `#![feature(generic_const_exprs)]` is enabled.
                    } else {
                        // Evaluate the constant proactively, to emit an error if the constant has
                        // an unconditional error. We only do so if the const has no type params.
                        let _ = tcx.const_eval_poly(def_id);
                    }
                }
                let field_id = field.did.expect_local();
                let hir::FieldDef { ty: hir_ty, .. } =
                    tcx.hir_node_by_def_id(field_id).expect_field();
                let ty = wfcx.normalize(
                    hir_ty.span,
                    None,
                    tcx.type_of(field.did).instantiate_identity(),
                );
                wfcx.register_wf_obligation(
                    hir_ty.span,
                    Some(WellFormedLoc::Ty(field_id)),
                    ty.into(),
                )
            }

            // For DST, or when drop needs to copy things around, all
            // intermediate types must be sized.
            let needs_drop_copy = || {
                packed && {
                    let ty = tcx.type_of(variant.tail().did).instantiate_identity();
                    let ty = tcx.erase_regions(ty);
                    assert!(!ty.has_infer());
                    ty.needs_drop(tcx, wfcx.infcx.typing_env(wfcx.param_env))
                }
            };
            // All fields (except for possibly the last) should be sized.
            let all_sized = all_sized || variant.fields.is_empty() || needs_drop_copy();
            let unsized_len = if all_sized { 0 } else { 1 };
            for (idx, field) in
                variant.fields.raw[..variant.fields.len() - unsized_len].iter().enumerate()
            {
                let last = idx == variant.fields.len() - 1;
                let field_id = field.did.expect_local();
                let hir::FieldDef { ty: hir_ty, .. } =
                    tcx.hir_node_by_def_id(field_id).expect_field();
                let ty = wfcx.normalize(
                    hir_ty.span,
                    None,
                    tcx.type_of(field.did).instantiate_identity(),
                );
                wfcx.register_bound(
                    traits::ObligationCause::new(
                        hir_ty.span,
                        wfcx.body_def_id,
                        ObligationCauseCode::FieldSized {
                            adt_kind: match &item.kind {
                                ItemKind::Struct(..) => AdtKind::Struct,
                                ItemKind::Union(..) => AdtKind::Union,
                                ItemKind::Enum(..) => AdtKind::Enum,
                                kind => span_bug!(
                                    item.span,
                                    "should be wfchecking an ADT, got {kind:?}"
                                ),
                            },
                            span: hir_ty.span,
                            last,
                        },
                    ),
                    wfcx.param_env,
                    ty,
                    tcx.require_lang_item(LangItem::Sized, Some(hir_ty.span)),
                );
            }

            // Explicit `enum` discriminant values must const-evaluate successfully.
            if let ty::VariantDiscr::Explicit(discr_def_id) = variant.discr {
                match tcx.const_eval_poly(discr_def_id) {
                    Ok(_) => {}
                    Err(ErrorHandled::Reported(..)) => {}
                    Err(ErrorHandled::TooGeneric(sp)) => {
                        span_bug!(sp, "enum variant discr was too generic to eval")
                    }
                }
            }
        }

        check_where_clauses(wfcx, item.span, item.owner_id.def_id);
        Ok(())
    })
}

#[instrument(skip(tcx, item))]
fn check_trait(tcx: TyCtxt<'_>, item: &hir::Item<'_>) -> Result<(), ErrorGuaranteed> {
    debug!(?item.owner_id);

    let def_id = item.owner_id.def_id;
    let trait_def = tcx.trait_def(def_id);
    if trait_def.is_marker
        || matches!(trait_def.specialization_kind, TraitSpecializationKind::Marker)
    {
        for associated_def_id in &*tcx.associated_item_def_ids(def_id) {
            struct_span_code_err!(
                tcx.dcx(),
                tcx.def_span(*associated_def_id),
                E0714,
                "marker traits cannot have associated items",
            )
            .emit();
        }
    }

    let res = enter_wf_checking_ctxt(tcx, item.span, def_id, |wfcx| {
        check_where_clauses(wfcx, item.span, def_id);
        Ok(())
    });

    // Only check traits, don't check trait aliases
    if let hir::ItemKind::Trait(..) = item.kind {
        check_gat_where_clauses(tcx, item.owner_id.def_id);
    }
    res
}

/// Checks all associated type defaults of trait `trait_def_id`.
///
/// Assuming the defaults are used, check that all predicates (bounds on the
/// assoc type and where clauses on the trait) hold.
fn check_associated_type_bounds(wfcx: &WfCheckingCtxt<'_, '_>, item: ty::AssocItem, span: Span) {
    let bounds = wfcx.tcx().explicit_item_bounds(item.def_id);

    debug!("check_associated_type_bounds: bounds={:?}", bounds);
    let wf_obligations = bounds.iter_identity_copied().flat_map(|(bound, bound_span)| {
        let normalized_bound = wfcx.normalize(span, None, bound);
        traits::wf::clause_obligations(
            wfcx.infcx,
            wfcx.param_env,
            wfcx.body_def_id,
            normalized_bound,
            bound_span,
        )
    });

    wfcx.register_obligations(wf_obligations);
}

fn check_item_fn(
    tcx: TyCtxt<'_>,
    def_id: LocalDefId,
    ident: Ident,
    span: Span,
    decl: &hir::FnDecl<'_>,
) -> Result<(), ErrorGuaranteed> {
    enter_wf_checking_ctxt(tcx, span, def_id, |wfcx| {
        let sig = tcx.fn_sig(def_id).instantiate_identity();
        check_fn_or_method(wfcx, ident.span, sig, decl, def_id);
        Ok(())
    })
}

enum UnsizedHandling {
    Forbid,
    AllowIfForeignTail,
}

fn check_item_type(
    tcx: TyCtxt<'_>,
    item_id: LocalDefId,
    ty_span: Span,
    unsized_handling: UnsizedHandling,
) -> Result<(), ErrorGuaranteed> {
    debug!("check_item_type: {:?}", item_id);

    enter_wf_checking_ctxt(tcx, ty_span, item_id, |wfcx| {
        let ty = tcx.type_of(item_id).instantiate_identity();
        let item_ty = wfcx.normalize(ty_span, Some(WellFormedLoc::Ty(item_id)), ty);

        let forbid_unsized = match unsized_handling {
            UnsizedHandling::Forbid => true,
            UnsizedHandling::AllowIfForeignTail => {
                let tail =
                    tcx.struct_tail_for_codegen(item_ty, wfcx.infcx.typing_env(wfcx.param_env));
                !matches!(tail.kind(), ty::Foreign(_))
            }
        };

        wfcx.register_wf_obligation(ty_span, Some(WellFormedLoc::Ty(item_id)), item_ty.into());
        if forbid_unsized {
            wfcx.register_bound(
                traits::ObligationCause::new(
                    ty_span,
                    wfcx.body_def_id,
                    ObligationCauseCode::WellFormed(None),
                ),
                wfcx.param_env,
                item_ty,
                tcx.require_lang_item(LangItem::Sized, Some(ty_span)),
            );
        }

        // Ensure that the end result is `Sync` in a non-thread local `static`.
        let should_check_for_sync = tcx.static_mutability(item_id.to_def_id())
            == Some(hir::Mutability::Not)
            && !tcx.is_foreign_item(item_id.to_def_id())
            && !tcx.is_thread_local_static(item_id.to_def_id());

        if should_check_for_sync {
            wfcx.register_bound(
                traits::ObligationCause::new(
                    ty_span,
                    wfcx.body_def_id,
                    ObligationCauseCode::SharedStatic,
                ),
                wfcx.param_env,
                item_ty,
                tcx.require_lang_item(LangItem::Sync, Some(ty_span)),
            );
        }
        Ok(())
    })
}

#[instrument(level = "debug", skip(tcx, hir_self_ty, hir_trait_ref))]
fn check_impl<'tcx>(
    tcx: TyCtxt<'tcx>,
    item: &'tcx hir::Item<'tcx>,
    hir_self_ty: &hir::Ty<'_>,
    hir_trait_ref: &Option<hir::TraitRef<'_>>,
) -> Result<(), ErrorGuaranteed> {
    enter_wf_checking_ctxt(tcx, item.span, item.owner_id.def_id, |wfcx| {
        match hir_trait_ref {
            Some(hir_trait_ref) => {
                // `#[rustc_reservation_impl]` impls are not real impls and
                // therefore don't need to be WF (the trait's `Self: Trait` predicate
                // won't hold).
                let trait_ref = tcx.impl_trait_ref(item.owner_id).unwrap().instantiate_identity();
                // Avoid bogus "type annotations needed `Foo: Bar`" errors on `impl Bar for Foo` in case
                // other `Foo` impls are incoherent.
                tcx.ensure_ok().coherent_trait(trait_ref.def_id)?;
                let trait_span = hir_trait_ref.path.span;
                let trait_ref = wfcx.normalize(
                    trait_span,
                    Some(WellFormedLoc::Ty(item.hir_id().expect_owner().def_id)),
                    trait_ref,
                );
                let trait_pred =
                    ty::TraitPredicate { trait_ref, polarity: ty::PredicatePolarity::Positive };
                let mut obligations = traits::wf::trait_obligations(
                    wfcx.infcx,
                    wfcx.param_env,
                    wfcx.body_def_id,
                    trait_pred,
                    trait_span,
                    item,
                );
                for obligation in &mut obligations {
                    if obligation.cause.span != trait_span {
                        // We already have a better span.
                        continue;
                    }
                    if let Some(pred) = obligation.predicate.as_trait_clause()
                        && pred.skip_binder().self_ty() == trait_ref.self_ty()
                    {
                        obligation.cause.span = hir_self_ty.span;
                    }
                    if let Some(pred) = obligation.predicate.as_projection_clause()
                        && pred.skip_binder().self_ty() == trait_ref.self_ty()
                    {
                        obligation.cause.span = hir_self_ty.span;
                    }
                }

                // Ensure that the `~const` where clauses of the trait hold for the impl.
                if tcx.is_conditionally_const(item.owner_id.def_id) {
                    for (bound, _) in
                        tcx.const_conditions(trait_ref.def_id).instantiate(tcx, trait_ref.args)
                    {
                        let bound = wfcx.normalize(
                            item.span,
                            Some(WellFormedLoc::Ty(item.hir_id().expect_owner().def_id)),
                            bound,
                        );
                        wfcx.register_obligation(Obligation::new(
                            tcx,
                            ObligationCause::new(
                                hir_self_ty.span,
                                wfcx.body_def_id,
                                ObligationCauseCode::WellFormed(None),
                            ),
                            wfcx.param_env,
                            bound.to_host_effect_clause(tcx, ty::BoundConstness::Maybe),
                        ))
                    }
                }

                debug!(?obligations);
                wfcx.register_obligations(obligations);
            }
            None => {
                let self_ty = tcx.type_of(item.owner_id).instantiate_identity();
                let self_ty = wfcx.normalize(
                    item.span,
                    Some(WellFormedLoc::Ty(item.hir_id().expect_owner().def_id)),
                    self_ty,
                );
                wfcx.register_wf_obligation(
                    hir_self_ty.span,
                    Some(WellFormedLoc::Ty(item.hir_id().expect_owner().def_id)),
                    self_ty.into(),
                );
            }
        }

        check_where_clauses(wfcx, item.span, item.owner_id.def_id);
        Ok(())
    })
}

/// Checks where-clauses and inline bounds that are declared on `def_id`.
#[instrument(level = "debug", skip(wfcx))]
fn check_where_clauses<'tcx>(wfcx: &WfCheckingCtxt<'_, 'tcx>, span: Span, def_id: LocalDefId) {
    let infcx = wfcx.infcx;
    let tcx = wfcx.tcx();

    let predicates = tcx.predicates_of(def_id.to_def_id());
    let generics = tcx.generics_of(def_id);

    // Check that concrete defaults are well-formed. See test `type-check-defaults.rs`.
    // For example, this forbids the declaration:
    //
    //     struct Foo<T = Vec<[u32]>> { .. }
    //
    // Here, the default `Vec<[u32]>` is not WF because `[u32]: Sized` does not hold.
    for param in &generics.own_params {
        if let Some(default) = param.default_value(tcx).map(ty::EarlyBinder::instantiate_identity) {
            // Ignore dependent defaults -- that is, where the default of one type
            // parameter includes another (e.g., `<T, U = T>`). In those cases, we can't
            // be sure if it will error or not as user might always specify the other.
            // FIXME(generic_const_exprs): This is incorrect when dealing with unused const params.
            // E.g: `struct Foo<const N: usize, const M: usize = { 1 - 2 }>;`. Here, we should
            // eagerly error but we don't as we have `ConstKind::Unevaluated(.., [N, M])`.
            if !default.has_param() {
                wfcx.register_wf_obligation(
                    tcx.def_span(param.def_id),
                    matches!(param.kind, GenericParamDefKind::Type { .. })
                        .then(|| WellFormedLoc::Ty(param.def_id.expect_local())),
                    default,
                );
            }
        }
    }

    // Check that trait predicates are WF when params are instantiated with their defaults.
    // We don't want to overly constrain the predicates that may be written but we want to
    // catch cases where a default my never be applied such as `struct Foo<T: Copy = String>`.
    // Therefore we check if a predicate which contains a single type param
    // with a concrete default is WF with that default instantiated.
    // For more examples see tests `defaults-well-formedness.rs` and `type-check-defaults.rs`.
    //
    // First we build the defaulted generic parameters.
    let args = GenericArgs::for_item(tcx, def_id.to_def_id(), |param, _| {
        if param.index >= generics.parent_count as u32
            // If the param has a default, ...
            && let Some(default) = param.default_value(tcx).map(ty::EarlyBinder::instantiate_identity)
            // ... and it's not a dependent default, ...
            && !default.has_param()
        {
            // ... then instantiate it with the default.
            return default;
        }
        tcx.mk_param_from_def(param)
    });

    // Now we build the instantiated predicates.
    let default_obligations = predicates
        .predicates
        .iter()
        .flat_map(|&(pred, sp)| {
            #[derive(Default)]
            struct CountParams {
                params: FxHashSet<u32>,
            }
            impl<'tcx> ty::visit::TypeVisitor<TyCtxt<'tcx>> for CountParams {
                type Result = ControlFlow<()>;
                fn visit_ty(&mut self, t: Ty<'tcx>) -> Self::Result {
                    if let ty::Param(param) = t.kind() {
                        self.params.insert(param.index);
                    }
                    t.super_visit_with(self)
                }

                fn visit_region(&mut self, _: ty::Region<'tcx>) -> Self::Result {
                    ControlFlow::Break(())
                }

                fn visit_const(&mut self, c: ty::Const<'tcx>) -> Self::Result {
                    if let ty::ConstKind::Param(param) = c.kind() {
                        self.params.insert(param.index);
                    }
                    c.super_visit_with(self)
                }
            }
            let mut param_count = CountParams::default();
            let has_region = pred.visit_with(&mut param_count).is_break();
            let instantiated_pred = ty::EarlyBinder::bind(pred).instantiate(tcx, args);
            // Don't check non-defaulted params, dependent defaults (including lifetimes)
            // or preds with multiple params.
            if instantiated_pred.has_non_region_param()
                || param_count.params.len() > 1
                || has_region
            {
                None
            } else if predicates.predicates.iter().any(|&(p, _)| p == instantiated_pred) {
                // Avoid duplication of predicates that contain no parameters, for example.
                None
            } else {
                Some((instantiated_pred, sp))
            }
        })
        .map(|(pred, sp)| {
            // Convert each of those into an obligation. So if you have
            // something like `struct Foo<T: Copy = String>`, we would
            // take that predicate `T: Copy`, instantiated with `String: Copy`
            // (actually that happens in the previous `flat_map` call),
            // and then try to prove it (in this case, we'll fail).
            //
            // Note the subtle difference from how we handle `predicates`
            // below: there, we are not trying to prove those predicates
            // to be *true* but merely *well-formed*.
            let pred = wfcx.normalize(sp, None, pred);
            let cause = traits::ObligationCause::new(
                sp,
                wfcx.body_def_id,
                ObligationCauseCode::WhereClause(def_id.to_def_id(), DUMMY_SP),
            );
            Obligation::new(tcx, cause, wfcx.param_env, pred)
        });

    let predicates = predicates.instantiate_identity(tcx);

    let predicates = wfcx.normalize(span, None, predicates);

    debug!(?predicates.predicates);
    assert_eq!(predicates.predicates.len(), predicates.spans.len());
    let wf_obligations = predicates.into_iter().flat_map(|(p, sp)| {
        traits::wf::clause_obligations(infcx, wfcx.param_env, wfcx.body_def_id, p, sp)
    });
    let obligations: Vec<_> = wf_obligations.chain(default_obligations).collect();
    wfcx.register_obligations(obligations);
}

#[instrument(level = "debug", skip(wfcx, span, hir_decl))]
fn check_fn_or_method<'tcx>(
    wfcx: &WfCheckingCtxt<'_, 'tcx>,
    span: Span,
    sig: ty::PolyFnSig<'tcx>,
    hir_decl: &hir::FnDecl<'_>,
    def_id: LocalDefId,
) {
    let tcx = wfcx.tcx();
    let mut sig = tcx.liberate_late_bound_regions(def_id.to_def_id(), sig);

    // Normalize the input and output types one at a time, using a different
    // `WellFormedLoc` for each. We cannot call `normalize_associated_types`
    // on the entire `FnSig`, since this would use the same `WellFormedLoc`
    // for each type, preventing the HIR wf check from generating
    // a nice error message.
    let arg_span =
        |idx| hir_decl.inputs.get(idx).map_or(hir_decl.output.span(), |arg: &hir::Ty<'_>| arg.span);

    sig.inputs_and_output =
        tcx.mk_type_list_from_iter(sig.inputs_and_output.iter().enumerate().map(|(idx, ty)| {
            wfcx.normalize(
                arg_span(idx),
                Some(WellFormedLoc::Param {
                    function: def_id,
                    // Note that the `param_idx` of the output type is
                    // one greater than the index of the last input type.
                    param_idx: idx,
                }),
                ty,
            )
        }));

    for (idx, ty) in sig.inputs_and_output.iter().enumerate() {
        wfcx.register_wf_obligation(
            arg_span(idx),
            Some(WellFormedLoc::Param { function: def_id, param_idx: idx }),
            ty.into(),
        );
    }

    check_where_clauses(wfcx, span, def_id);

    if sig.abi == ExternAbi::RustCall {
        let span = tcx.def_span(def_id);
        let has_implicit_self = hir_decl.implicit_self != hir::ImplicitSelfKind::None;
        let mut inputs = sig.inputs().iter().skip(if has_implicit_self { 1 } else { 0 });
        // Check that the argument is a tuple and is sized
        if let Some(ty) = inputs.next() {
            wfcx.register_bound(
                ObligationCause::new(span, wfcx.body_def_id, ObligationCauseCode::RustCall),
                wfcx.param_env,
                *ty,
                tcx.require_lang_item(hir::LangItem::Tuple, Some(span)),
            );
            wfcx.register_bound(
                ObligationCause::new(span, wfcx.body_def_id, ObligationCauseCode::RustCall),
                wfcx.param_env,
                *ty,
                tcx.require_lang_item(hir::LangItem::Sized, Some(span)),
            );
        } else {
            tcx.dcx().span_err(
                hir_decl.inputs.last().map_or(span, |input| input.span),
                "functions with the \"rust-call\" ABI must take a single non-self tuple argument",
            );
        }
        // No more inputs other than the `self` type and the tuple type
        if inputs.next().is_some() {
            tcx.dcx().span_err(
                hir_decl.inputs.last().map_or(span, |input| input.span),
                "functions with the \"rust-call\" ABI must take a single non-self tuple argument",
            );
        }
    }

    // If the function has a body, additionally require that the return type is sized.
    check_sized_if_body(
        wfcx,
        def_id,
        sig.output(),
        match hir_decl.output {
            hir::FnRetTy::Return(ty) => Some(ty.span),
            hir::FnRetTy::DefaultReturn(_) => None,
        },
    );
}

fn check_sized_if_body<'tcx>(
    wfcx: &WfCheckingCtxt<'_, 'tcx>,
    def_id: LocalDefId,
    ty: Ty<'tcx>,
    maybe_span: Option<Span>,
) {
    let tcx = wfcx.tcx();
<<<<<<< HEAD
    if let Some(body) = tcx.hir().maybe_body_owned_by(def_id) {
=======
    if let Some(body) = tcx.hir_maybe_body_owned_by(def_id) {
>>>>>>> 0f490b04
        let span = maybe_span.unwrap_or(body.value.span);

        wfcx.register_bound(
            ObligationCause::new(span, def_id, traits::ObligationCauseCode::SizedReturnType),
            wfcx.param_env,
            ty,
            tcx.require_lang_item(LangItem::Sized, Some(span)),
        );
    }
}

/// The `arbitrary_self_types_pointers` feature implies `arbitrary_self_types`.
#[derive(Clone, Copy, PartialEq)]
enum ArbitrarySelfTypesLevel {
    Basic,        // just arbitrary_self_types
    WithPointers, // both arbitrary_self_types and arbitrary_self_types_pointers
}

#[instrument(level = "debug", skip(wfcx))]
fn check_method_receiver<'tcx>(
    wfcx: &WfCheckingCtxt<'_, 'tcx>,
    fn_sig: &hir::FnSig<'_>,
    method: ty::AssocItem,
    self_ty: Ty<'tcx>,
) -> Result<(), ErrorGuaranteed> {
    let tcx = wfcx.tcx();

    if !method.fn_has_self_parameter {
        return Ok(());
    }

    let span = fn_sig.decl.inputs[0].span;

    let sig = tcx.fn_sig(method.def_id).instantiate_identity();
    let sig = tcx.liberate_late_bound_regions(method.def_id, sig);
    let sig = wfcx.normalize(span, None, sig);

    debug!("check_method_receiver: sig={:?}", sig);

    let self_ty = wfcx.normalize(span, None, self_ty);

    let receiver_ty = sig.inputs()[0];
    let receiver_ty = wfcx.normalize(span, None, receiver_ty);

    // If the receiver already has errors reported, consider it valid to avoid
    // unnecessary errors (#58712).
    if receiver_ty.references_error() {
        return Ok(());
    }

    let arbitrary_self_types_level = if tcx.features().arbitrary_self_types_pointers() {
        Some(ArbitrarySelfTypesLevel::WithPointers)
    } else if tcx.features().arbitrary_self_types() {
        Some(ArbitrarySelfTypesLevel::Basic)
    } else {
        None
    };
    let generics = tcx.generics_of(method.def_id);

    let receiver_validity =
        receiver_is_valid(wfcx, span, receiver_ty, self_ty, arbitrary_self_types_level, generics);
    if let Err(receiver_validity_err) = receiver_validity {
        return Err(match arbitrary_self_types_level {
            // Wherever possible, emit a message advising folks that the features
            // `arbitrary_self_types` or `arbitrary_self_types_pointers` might
            // have helped.
            None if receiver_is_valid(
                wfcx,
                span,
                receiver_ty,
                self_ty,
                Some(ArbitrarySelfTypesLevel::Basic),
                generics,
            )
            .is_ok() =>
            {
                // Report error; would have worked with `arbitrary_self_types`.
                feature_err(
                    &tcx.sess,
                    sym::arbitrary_self_types,
                    span,
                    format!(
                        "`{receiver_ty}` cannot be used as the type of `self` without \
                            the `arbitrary_self_types` feature",
                    ),
                )
                .with_help(fluent::hir_analysis_invalid_receiver_ty_help)
                .emit()
            }
            None | Some(ArbitrarySelfTypesLevel::Basic)
                if receiver_is_valid(
                    wfcx,
                    span,
                    receiver_ty,
                    self_ty,
                    Some(ArbitrarySelfTypesLevel::WithPointers),
                    generics,
                )
                .is_ok() =>
            {
                // Report error; would have worked with `arbitrary_self_types_pointers`.
                feature_err(
                    &tcx.sess,
                    sym::arbitrary_self_types_pointers,
                    span,
                    format!(
                        "`{receiver_ty}` cannot be used as the type of `self` without \
                            the `arbitrary_self_types_pointers` feature",
                    ),
                )
                .with_help(fluent::hir_analysis_invalid_receiver_ty_help)
                .emit()
            }
            _ =>
            // Report error; would not have worked with `arbitrary_self_types[_pointers]`.
            {
                match receiver_validity_err {
                    ReceiverValidityError::DoesNotDeref if arbitrary_self_types_level.is_some() => {
                        let hint = match receiver_ty
                            .builtin_deref(false)
                            .unwrap_or(receiver_ty)
                            .ty_adt_def()
                            .and_then(|adt_def| tcx.get_diagnostic_name(adt_def.did()))
                        {
                            Some(sym::RcWeak | sym::ArcWeak) => Some(InvalidReceiverTyHint::Weak),
                            Some(sym::NonNull) => Some(InvalidReceiverTyHint::NonNull),
                            _ => None,
                        };

                        tcx.dcx().emit_err(errors::InvalidReceiverTy { span, receiver_ty, hint })
                    }
                    ReceiverValidityError::DoesNotDeref => {
                        tcx.dcx().emit_err(errors::InvalidReceiverTyNoArbitrarySelfTypes {
                            span,
                            receiver_ty,
                        })
                    }
                    ReceiverValidityError::MethodGenericParamUsed => {
                        tcx.dcx().emit_err(errors::InvalidGenericReceiverTy { span, receiver_ty })
                    }
                }
            }
        });
    }
    Ok(())
}

/// Error cases which may be returned from `receiver_is_valid`. These error
/// cases are generated in this function as they may be unearthed as we explore
/// the `autoderef` chain, but they're converted to diagnostics in the caller.
enum ReceiverValidityError {
    /// The self type does not get to the receiver type by following the
    /// autoderef chain.
    DoesNotDeref,
    /// A type was found which is a method type parameter, and that's not allowed.
    MethodGenericParamUsed,
}

/// Confirms that a type is not a type parameter referring to one of the
/// method's type params.
fn confirm_type_is_not_a_method_generic_param(
    ty: Ty<'_>,
    method_generics: &ty::Generics,
) -> Result<(), ReceiverValidityError> {
    if let ty::Param(param) = ty.kind() {
        if (param.index as usize) >= method_generics.parent_count {
            return Err(ReceiverValidityError::MethodGenericParamUsed);
        }
    }
    Ok(())
}

/// Returns whether `receiver_ty` would be considered a valid receiver type for `self_ty`. If
/// `arbitrary_self_types` is enabled, `receiver_ty` must transitively deref to `self_ty`, possibly
/// through a `*const/mut T` raw pointer if  `arbitrary_self_types_pointers` is also enabled.
/// If neither feature is enabled, the requirements are more strict: `receiver_ty` must implement
/// `Receiver` and directly implement `Deref<Target = self_ty>`.
///
/// N.B., there are cases this function returns `true` but causes an error to be emitted,
/// particularly when `receiver_ty` derefs to a type that is the same as `self_ty` but has the
/// wrong lifetime. Be careful of this if you are calling this function speculatively.
fn receiver_is_valid<'tcx>(
    wfcx: &WfCheckingCtxt<'_, 'tcx>,
    span: Span,
    receiver_ty: Ty<'tcx>,
    self_ty: Ty<'tcx>,
    arbitrary_self_types_enabled: Option<ArbitrarySelfTypesLevel>,
    method_generics: &ty::Generics,
) -> Result<(), ReceiverValidityError> {
    let infcx = wfcx.infcx;
    let tcx = wfcx.tcx();
    let cause =
        ObligationCause::new(span, wfcx.body_def_id, traits::ObligationCauseCode::MethodReceiver);

    // Special case `receiver == self_ty`, which doesn't necessarily require the `Receiver` lang item.
    if let Ok(()) = wfcx.infcx.commit_if_ok(|_| {
        let ocx = ObligationCtxt::new(wfcx.infcx);
        ocx.eq(&cause, wfcx.param_env, self_ty, receiver_ty)?;
        if ocx.select_all_or_error().is_empty() { Ok(()) } else { Err(NoSolution) }
    }) {
        return Ok(());
    }

    confirm_type_is_not_a_method_generic_param(receiver_ty, method_generics)?;

    let mut autoderef = Autoderef::new(infcx, wfcx.param_env, wfcx.body_def_id, span, receiver_ty);

    // The `arbitrary_self_types` feature allows custom smart pointer
    // types to be method receivers, as identified by following the Receiver<Target=T>
    // chain.
    if arbitrary_self_types_enabled.is_some() {
        autoderef = autoderef.use_receiver_trait();
    }

    // The `arbitrary_self_types_pointers` feature allows raw pointer receivers like `self: *const Self`.
    if arbitrary_self_types_enabled == Some(ArbitrarySelfTypesLevel::WithPointers) {
        autoderef = autoderef.include_raw_pointers();
    }

    // Keep dereferencing `receiver_ty` until we get to `self_ty`.
    while let Some((potential_self_ty, _)) = autoderef.next() {
        debug!(
            "receiver_is_valid: potential self type `{:?}` to match `{:?}`",
            potential_self_ty, self_ty
        );

        confirm_type_is_not_a_method_generic_param(potential_self_ty, method_generics)?;

        // Check if the self type unifies. If it does, then commit the result
        // since it may have region side-effects.
        if let Ok(()) = wfcx.infcx.commit_if_ok(|_| {
            let ocx = ObligationCtxt::new(wfcx.infcx);
            ocx.eq(&cause, wfcx.param_env, self_ty, potential_self_ty)?;
            if ocx.select_all_or_error().is_empty() { Ok(()) } else { Err(NoSolution) }
        }) {
            wfcx.register_obligations(autoderef.into_obligations());
            return Ok(());
        }

        // Without `feature(arbitrary_self_types)`, we require that each step in the
        // deref chain implement `LegacyReceiver`.
        if arbitrary_self_types_enabled.is_none() {
            let legacy_receiver_trait_def_id =
                tcx.require_lang_item(LangItem::LegacyReceiver, Some(span));
            if !legacy_receiver_is_implemented(
                wfcx,
                legacy_receiver_trait_def_id,
                cause.clone(),
                potential_self_ty,
            ) {
                // We cannot proceed.
                break;
            }

            // Register the bound, in case it has any region side-effects.
            wfcx.register_bound(
                cause.clone(),
                wfcx.param_env,
                potential_self_ty,
                legacy_receiver_trait_def_id,
            );
        }
    }

    debug!("receiver_is_valid: type `{:?}` does not deref to `{:?}`", receiver_ty, self_ty);
    Err(ReceiverValidityError::DoesNotDeref)
}

fn legacy_receiver_is_implemented<'tcx>(
    wfcx: &WfCheckingCtxt<'_, 'tcx>,
    legacy_receiver_trait_def_id: DefId,
    cause: ObligationCause<'tcx>,
    receiver_ty: Ty<'tcx>,
) -> bool {
    let tcx = wfcx.tcx();
    let trait_ref = ty::TraitRef::new(tcx, legacy_receiver_trait_def_id, [receiver_ty]);

    let obligation = Obligation::new(tcx, cause, wfcx.param_env, trait_ref);

    if wfcx.infcx.predicate_must_hold_modulo_regions(&obligation) {
        true
    } else {
        debug!(
            "receiver_is_implemented: type `{:?}` does not implement `LegacyReceiver` trait",
            receiver_ty
        );
        false
    }
}

fn check_variances_for_type_defn<'tcx>(
    tcx: TyCtxt<'tcx>,
    item: &'tcx hir::Item<'tcx>,
    hir_generics: &hir::Generics<'tcx>,
) {
    match item.kind {
        ItemKind::Enum(..) | ItemKind::Struct(..) | ItemKind::Union(..) => {
            // Ok
        }
        ItemKind::TyAlias(..) => {
            assert!(
                tcx.type_alias_is_lazy(item.owner_id),
                "should not be computing variance of non-weak type alias"
            );
        }
        kind => span_bug!(item.span, "cannot compute the variances of {kind:?}"),
    }

    let ty_predicates = tcx.predicates_of(item.owner_id);
    assert_eq!(ty_predicates.parent, None);
    let variances = tcx.variances_of(item.owner_id);

    let mut constrained_parameters: FxHashSet<_> = variances
        .iter()
        .enumerate()
        .filter(|&(_, &variance)| variance != ty::Bivariant)
        .map(|(index, _)| Parameter(index as u32))
        .collect();

    identify_constrained_generic_params(tcx, ty_predicates, None, &mut constrained_parameters);

    // Lazily calculated because it is only needed in case of an error.
    let explicitly_bounded_params = LazyCell::new(|| {
        let icx = crate::collect::ItemCtxt::new(tcx, item.owner_id.def_id);
        hir_generics
            .predicates
            .iter()
            .filter_map(|predicate| match predicate.kind {
                hir::WherePredicateKind::BoundPredicate(predicate) => {
                    match icx.lower_ty(predicate.bounded_ty).kind() {
                        ty::Param(data) => Some(Parameter(data.index)),
                        _ => None,
                    }
                }
                _ => None,
            })
            .collect::<FxHashSet<_>>()
    });

    let ty_generics = tcx.generics_of(item.owner_id);

    for (index, _) in variances.iter().enumerate() {
        let parameter = Parameter(index as u32);

        if constrained_parameters.contains(&parameter) {
            continue;
        }

        let ty_param = &ty_generics.own_params[index];
        let hir_param = &hir_generics.params[index];

        if ty_param.def_id != hir_param.def_id.into() {
            // Valid programs always have lifetimes before types in the generic parameter list.
            // ty_generics are normalized to be in this required order, and variances are built
            // from ty generics, not from hir generics. but we need hir generics to get
            // a span out.
            //
            // If they aren't in the same order, then the user has written invalid code, and already
            // got an error about it (or I'm wrong about this).
            tcx.dcx().span_delayed_bug(
                hir_param.span,
                "hir generics and ty generics in different order",
            );
            continue;
        }

        // Look for `ErrorGuaranteed` deeply within this type.
        if let ControlFlow::Break(ErrorGuaranteed { .. }) = tcx
            .type_of(item.owner_id)
            .instantiate_identity()
            .visit_with(&mut HasErrorDeep { tcx, seen: Default::default() })
        {
            continue;
        }

        match hir_param.name {
            hir::ParamName::Error(_) => {
                // Don't report a bivariance error for a lifetime that isn't
                // even valid to name.
            }
            _ => {
                let has_explicit_bounds = explicitly_bounded_params.contains(&parameter);
                report_bivariance(tcx, hir_param, has_explicit_bounds, item);
            }
        }
    }
}

/// Look for `ErrorGuaranteed` deeply within structs' (unsubstituted) fields.
struct HasErrorDeep<'tcx> {
    tcx: TyCtxt<'tcx>,
    seen: FxHashSet<DefId>,
}
impl<'tcx> TypeVisitor<TyCtxt<'tcx>> for HasErrorDeep<'tcx> {
    type Result = ControlFlow<ErrorGuaranteed>;

    fn visit_ty(&mut self, ty: Ty<'tcx>) -> Self::Result {
        match *ty.kind() {
            ty::Adt(def, _) => {
                if self.seen.insert(def.did()) {
                    for field in def.all_fields() {
                        self.tcx.type_of(field.did).instantiate_identity().visit_with(self)?;
                    }
                }
            }
            ty::Error(guar) => return ControlFlow::Break(guar),
            _ => {}
        }
        ty.super_visit_with(self)
    }

    fn visit_region(&mut self, r: ty::Region<'tcx>) -> Self::Result {
        if let Err(guar) = r.error_reported() {
            ControlFlow::Break(guar)
        } else {
            ControlFlow::Continue(())
        }
    }

    fn visit_const(&mut self, c: ty::Const<'tcx>) -> Self::Result {
        if let Err(guar) = c.error_reported() {
            ControlFlow::Break(guar)
        } else {
            ControlFlow::Continue(())
        }
    }
}

fn report_bivariance<'tcx>(
    tcx: TyCtxt<'tcx>,
    param: &'tcx hir::GenericParam<'tcx>,
    has_explicit_bounds: bool,
    item: &'tcx hir::Item<'tcx>,
) -> ErrorGuaranteed {
    let param_name = param.name.ident();

    let help = match item.kind {
        ItemKind::Enum(..) | ItemKind::Struct(..) | ItemKind::Union(..) => {
            if let Some(def_id) = tcx.lang_items().phantom_data() {
                errors::UnusedGenericParameterHelp::Adt {
                    param_name,
                    phantom_data: tcx.def_path_str(def_id),
                }
            } else {
                errors::UnusedGenericParameterHelp::AdtNoPhantomData { param_name }
            }
        }
        ItemKind::TyAlias(..) => errors::UnusedGenericParameterHelp::TyAlias { param_name },
        item_kind => bug!("report_bivariance: unexpected item kind: {item_kind:?}"),
    };

    let mut usage_spans = vec![];
    intravisit::walk_item(
        &mut CollectUsageSpans { spans: &mut usage_spans, param_def_id: param.def_id.to_def_id() },
        item,
    );

    if !usage_spans.is_empty() {
        // First, check if the ADT/LTA is (probably) cyclical. We say probably here, since we're
        // not actually looking into substitutions, just walking through fields / the "RHS".
        // We don't recurse into the hidden types of opaques or anything else fancy.
        let item_def_id = item.owner_id.to_def_id();
        let is_probably_cyclical =
            IsProbablyCyclical { tcx, item_def_id, seen: Default::default() }
                .visit_def(item_def_id)
                .is_break();
        // If the ADT/LTA is cyclical, then if at least one usage of the type parameter or
        // the `Self` alias is present in the, then it's probably a cyclical struct/ type
        // alias, and we should call those parameter usages recursive rather than just saying
        // they're unused...
        //
        // We currently report *all* of the parameter usages, since computing the exact
        // subset is very involved, and the fact we're mentioning recursion at all is
        // likely to guide the user in the right direction.
        if is_probably_cyclical {
            return tcx.dcx().emit_err(errors::RecursiveGenericParameter {
                spans: usage_spans,
                param_span: param.span,
                param_name,
                param_def_kind: tcx.def_descr(param.def_id.to_def_id()),
                help,
                note: (),
            });
        }
    }

    let const_param_help =
        matches!(param.kind, hir::GenericParamKind::Type { .. } if !has_explicit_bounds);

    let mut diag = tcx.dcx().create_err(errors::UnusedGenericParameter {
        span: param.span,
        param_name,
        param_def_kind: tcx.def_descr(param.def_id.to_def_id()),
        usage_spans,
        help,
        const_param_help,
    });
    diag.code(E0392);
    diag.emit()
}

/// Detects cases where an ADT/LTA is trivially cyclical -- we want to detect this so
/// we only mention that its parameters are used cyclically if the ADT/LTA is truly
/// cyclical.
///
/// Notably, we don't consider substitutions here, so this may have false positives.
struct IsProbablyCyclical<'tcx> {
    tcx: TyCtxt<'tcx>,
    item_def_id: DefId,
    seen: FxHashSet<DefId>,
}

impl<'tcx> IsProbablyCyclical<'tcx> {
    fn visit_def(&mut self, def_id: DefId) -> ControlFlow<(), ()> {
        match self.tcx.def_kind(def_id) {
            DefKind::Struct | DefKind::Enum | DefKind::Union => {
                self.tcx.adt_def(def_id).all_fields().try_for_each(|field| {
                    self.tcx.type_of(field.did).instantiate_identity().visit_with(self)
                })
            }
            DefKind::TyAlias if self.tcx.type_alias_is_lazy(def_id) => {
                self.tcx.type_of(def_id).instantiate_identity().visit_with(self)
            }
            _ => ControlFlow::Continue(()),
        }
    }
}

impl<'tcx> TypeVisitor<TyCtxt<'tcx>> for IsProbablyCyclical<'tcx> {
    type Result = ControlFlow<(), ()>;

    fn visit_ty(&mut self, ty: Ty<'tcx>) -> ControlFlow<(), ()> {
        let def_id = match ty.kind() {
            ty::Adt(adt_def, _) => Some(adt_def.did()),
            ty::Alias(ty::Weak, alias_ty) => Some(alias_ty.def_id),
            _ => None,
        };
        if let Some(def_id) = def_id {
            if def_id == self.item_def_id {
                return ControlFlow::Break(());
            }
            if self.seen.insert(def_id) {
                self.visit_def(def_id)?;
            }
        }
        ty.super_visit_with(self)
    }
}

/// Collect usages of the `param_def_id` and `Res::SelfTyAlias` in the HIR.
///
/// This is used to report places where the user has used parameters in a
/// non-variance-constraining way for better bivariance errors.
struct CollectUsageSpans<'a> {
    spans: &'a mut Vec<Span>,
    param_def_id: DefId,
}

impl<'tcx> Visitor<'tcx> for CollectUsageSpans<'_> {
    type Result = ();

    fn visit_generics(&mut self, _g: &'tcx rustc_hir::Generics<'tcx>) -> Self::Result {
        // Skip the generics. We only care about fields, not where clause/param bounds.
    }

    fn visit_ty(&mut self, t: &'tcx hir::Ty<'tcx, AmbigArg>) -> Self::Result {
        if let hir::TyKind::Path(hir::QPath::Resolved(None, qpath)) = t.kind {
            if let Res::Def(DefKind::TyParam, def_id) = qpath.res
                && def_id == self.param_def_id
            {
                self.spans.push(t.span);
                return;
            } else if let Res::SelfTyAlias { .. } = qpath.res {
                self.spans.push(t.span);
                return;
            }
        }
        intravisit::walk_ty(self, t);
    }
}

impl<'tcx> WfCheckingCtxt<'_, 'tcx> {
    /// Feature gates RFC 2056 -- trivial bounds, checking for global bounds that
    /// aren't true.
    #[instrument(level = "debug", skip(self))]
    fn check_false_global_bounds(&mut self) {
        let tcx = self.ocx.infcx.tcx;
        let mut span = self.span;
        let empty_env = ty::ParamEnv::empty();

        let predicates_with_span = tcx.predicates_of(self.body_def_id).predicates.iter().copied();
        // Check elaborated bounds.
        let implied_obligations = traits::elaborate(tcx, predicates_with_span);

        for (pred, obligation_span) in implied_obligations {
            // We lower empty bounds like `Vec<dyn Copy>:` as
            // `WellFormed(Vec<dyn Copy>)`, which will later get checked by
            // regular WF checking
            if let ty::ClauseKind::WellFormed(..) = pred.kind().skip_binder() {
                continue;
            }
            // Match the existing behavior.
            if pred.is_global() && !pred.has_type_flags(TypeFlags::HAS_BINDER_VARS) {
                let pred = self.normalize(span, None, pred);

                // only use the span of the predicate clause (#90869)
                let hir_node = tcx.hir_node_by_def_id(self.body_def_id);
                if let Some(hir::Generics { predicates, .. }) = hir_node.generics() {
                    span = predicates
                        .iter()
                        // There seems to be no better way to find out which predicate we are in
                        .find(|pred| pred.span.contains(obligation_span))
                        .map(|pred| pred.span)
                        .unwrap_or(obligation_span);
                }

                let obligation = Obligation::new(
                    tcx,
                    traits::ObligationCause::new(
                        span,
                        self.body_def_id,
                        ObligationCauseCode::TrivialBound,
                    ),
                    empty_env,
                    pred,
                );
                self.ocx.register_obligation(obligation);
            }
        }
    }
}

fn check_mod_type_wf(tcx: TyCtxt<'_>, module: LocalModDefId) -> Result<(), ErrorGuaranteed> {
    let items = tcx.hir_module_items(module);
    let res = items
        .par_items(|item| tcx.ensure_ok().check_well_formed(item.owner_id.def_id))
        .and(items.par_impl_items(|item| tcx.ensure_ok().check_well_formed(item.owner_id.def_id)))
        .and(items.par_trait_items(|item| tcx.ensure_ok().check_well_formed(item.owner_id.def_id)))
        .and(
            items.par_foreign_items(|item| tcx.ensure_ok().check_well_formed(item.owner_id.def_id)),
        )
        .and(items.par_opaques(|item| tcx.ensure_ok().check_well_formed(item)));
    if module == LocalModDefId::CRATE_DEF_ID {
        super::entry::check_for_entry_fn(tcx);
    }
    res
}

fn lint_redundant_lifetimes<'tcx>(
    tcx: TyCtxt<'tcx>,
    owner_id: LocalDefId,
    outlives_env: &OutlivesEnvironment<'tcx>,
) {
    let def_kind = tcx.def_kind(owner_id);
    match def_kind {
        DefKind::Struct
        | DefKind::Union
        | DefKind::Enum
        | DefKind::Trait
        | DefKind::TraitAlias
        | DefKind::Fn
        | DefKind::Const
        | DefKind::Impl { of_trait: _ } => {
            // Proceed
        }
        DefKind::AssocFn | DefKind::AssocTy | DefKind::AssocConst => {
            let parent_def_id = tcx.local_parent(owner_id);
            if matches!(tcx.def_kind(parent_def_id), DefKind::Impl { of_trait: true }) {
                // Don't check for redundant lifetimes for associated items of trait
                // implementations, since the signature is required to be compatible
                // with the trait, even if the implementation implies some lifetimes
                // are redundant.
                return;
            }
        }
        DefKind::Mod
        | DefKind::Variant
        | DefKind::TyAlias
        | DefKind::ForeignTy
        | DefKind::TyParam
        | DefKind::ConstParam
        | DefKind::Static { .. }
        | DefKind::Ctor(_, _)
        | DefKind::Macro(_)
        | DefKind::ExternCrate
        | DefKind::Use
        | DefKind::ForeignMod
        | DefKind::AnonConst
        | DefKind::InlineConst
        | DefKind::OpaqueTy
        | DefKind::Field
        | DefKind::LifetimeParam
        | DefKind::GlobalAsm
        | DefKind::Closure
        | DefKind::SyntheticCoroutineBody => return,
    }

    // The ordering of this lifetime map is a bit subtle.
    //
    // Specifically, we want to find a "candidate" lifetime that precedes a "victim" lifetime,
    // where we can prove that `'candidate = 'victim`.
    //
    // `'static` must come first in this list because we can never replace `'static` with
    // something else, but if we find some lifetime `'a` where `'a = 'static`, we want to
    // suggest replacing `'a` with `'static`.
    let mut lifetimes = vec![tcx.lifetimes.re_static];
    lifetimes.extend(
        ty::GenericArgs::identity_for_item(tcx, owner_id).iter().filter_map(|arg| arg.as_region()),
    );
    // If we are in a function, add its late-bound lifetimes too.
    if matches!(def_kind, DefKind::Fn | DefKind::AssocFn) {
        for (idx, var) in
            tcx.fn_sig(owner_id).instantiate_identity().bound_vars().iter().enumerate()
        {
            let ty::BoundVariableKind::Region(kind) = var else { continue };
            let kind = ty::LateParamRegionKind::from_bound(ty::BoundVar::from_usize(idx), kind);
            lifetimes.push(ty::Region::new_late_param(tcx, owner_id.to_def_id(), kind));
        }
    }
    lifetimes.retain(|candidate| candidate.has_name());

    // Keep track of lifetimes which have already been replaced with other lifetimes.
    // This makes sure that if `'a = 'b = 'c`, we don't say `'c` should be replaced by
    // both `'a` and `'b`.
    let mut shadowed = FxHashSet::default();

    for (idx, &candidate) in lifetimes.iter().enumerate() {
        // Don't suggest removing a lifetime twice. We only need to check this
        // here and not up in the `victim` loop because equality is transitive,
        // so if A = C and B = C, then A must = B, so it'll be shadowed too in
        // A's victim loop.
        if shadowed.contains(&candidate) {
            continue;
        }

        for &victim in &lifetimes[(idx + 1)..] {
            // All region parameters should have a `DefId` available as:
            // - Late-bound parameters should be of the`BrNamed` variety,
            // since we get these signatures straight from `hir_lowering`.
            // - Early-bound parameters unconditionally have a `DefId` available.
            //
            // Any other regions (ReError/ReStatic/etc.) shouldn't matter, since we
            // can't really suggest to remove them.
            let Some(def_id) = victim.opt_param_def_id(tcx, owner_id.to_def_id()) else {
                continue;
            };

            // Do not rename lifetimes not local to this item since they'll overlap
            // with the lint running on the parent. We still want to consider parent
            // lifetimes which make child lifetimes redundant, otherwise we would
            // have truncated the `identity_for_item` args above.
            if tcx.parent(def_id) != owner_id.to_def_id() {
                continue;
            }

            // If `candidate <: victim` and `victim <: candidate`, then they're equal.
            if outlives_env.free_region_map().sub_free_regions(tcx, candidate, victim)
                && outlives_env.free_region_map().sub_free_regions(tcx, victim, candidate)
            {
                shadowed.insert(victim);
                tcx.emit_node_span_lint(
                    rustc_lint_defs::builtin::REDUNDANT_LIFETIMES,
                    tcx.local_def_id_to_hir_id(def_id.expect_local()),
                    tcx.def_span(def_id),
                    RedundantLifetimeArgsLint { candidate, victim },
                );
            }
        }
    }
}

#[derive(LintDiagnostic)]
#[diag(hir_analysis_redundant_lifetime_args)]
#[note]
struct RedundantLifetimeArgsLint<'tcx> {
    /// The lifetime we have found to be redundant.
    victim: ty::Region<'tcx>,
    // The lifetime we can replace the victim with.
    candidate: ty::Region<'tcx>,
}

pub fn provide(providers: &mut Providers) {
    *providers = Providers { check_mod_type_wf, check_well_formed, ..*providers };
}<|MERGE_RESOLUTION|>--- conflicted
+++ resolved
@@ -1710,11 +1710,7 @@
     maybe_span: Option<Span>,
 ) {
     let tcx = wfcx.tcx();
-<<<<<<< HEAD
-    if let Some(body) = tcx.hir().maybe_body_owned_by(def_id) {
-=======
     if let Some(body) = tcx.hir_maybe_body_owned_by(def_id) {
->>>>>>> 0f490b04
         let span = maybe_span.unwrap_or(body.value.span);
 
         wfcx.register_bound(
