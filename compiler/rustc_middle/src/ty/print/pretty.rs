--- conflicted
+++ resolved
@@ -2877,11 +2877,7 @@
             ty::PredicateKind::Clause(ty::ClauseKind::ConstArgHasType(ct, ty)) => {
                 p!("the constant `", print(ct), "` has type `", print(ty), "`")
             },
-<<<<<<< HEAD
-            ty::PredicateKind::Clause(ty::Clause::WellFormed(arg)) => p!(print(arg), " well-formed"),
-=======
             ty::PredicateKind::Clause(ty::ClauseKind::WellFormed(arg)) => p!(print(arg), " well-formed"),
->>>>>>> 0faea772
             ty::PredicateKind::ObjectSafe(trait_def_id) => {
                 p!("the trait `", print_def_path(trait_def_id, &[]), "` is object-safe")
             }
@@ -2890,11 +2886,7 @@
                 print_value_path(closure_def_id, &[]),
                 write("` implements the trait `{}`", kind)
             ),
-<<<<<<< HEAD
-            ty::PredicateKind::Clause(ty::Clause::ConstEvaluatable(ct)) => {
-=======
             ty::PredicateKind::Clause(ty::ClauseKind::ConstEvaluatable(ct)) => {
->>>>>>> 0faea772
                 p!("the constant `", print(ct), "` can be evaluated")
             }
             ty::PredicateKind::ConstEquate(c1, c2) => {
