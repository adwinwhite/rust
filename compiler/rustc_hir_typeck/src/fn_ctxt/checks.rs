--- conflicted
+++ resolved
@@ -1380,7 +1380,7 @@
             // We want it to always point to the trait item.
             // If we're pointing at an inherent function, we don't need to do anything,
             // so we fetch the parent and verify if it's a trait item.
-            && let maybe_trait_item_def_id = assoc_item.trait_item_def_id.unwrap_or(def_id)
+            && let Ok(maybe_trait_item_def_id) = assoc_item.trait_item_or_self()
             && let maybe_trait_def_id = self.tcx.parent(maybe_trait_item_def_id)
             // Just an easy way to check "trait_def_id == Fn/FnMut/FnOnce"
             && let Some(call_kind) = self.tcx.fn_trait_kind_from_def_id(maybe_trait_def_id)
@@ -2240,49 +2240,6 @@
             tys.into_iter().any(|ty| ty.references_error() || ty.is_ty_var())
         }
 
-<<<<<<< HEAD
-        // If we're calling a method of a Fn/FnMut/FnOnce trait object implicitly
-        // (eg invoking a closure) we want to point at the underlying callable,
-        // not the method implicitly invoked (eg call_once).
-        // TupleArguments is set only when this is an implicit call (my_closure(...)) rather than explicit (my_closure.call(...))
-        if tuple_arguments == TupleArguments
-            && let Some(assoc_item) = self.tcx.opt_associated_item(def_id)
-            // Since this is an associated item, it might point at either an impl or a trait item.
-            // We want it to always point to the trait item.
-            // If we're pointing at an inherent function, we don't need to do anything,
-            // so we fetch the parent and verify if it's a trait item.
-            && let Ok(maybe_trait_item_def_id) = assoc_item.trait_item_or_self()
-            && let maybe_trait_def_id = self.tcx.parent(maybe_trait_item_def_id)
-            // Just an easy way to check "trait_def_id == Fn/FnMut/FnOnce"
-            && let Some(call_kind) = self.tcx.fn_trait_kind_from_def_id(maybe_trait_def_id)
-            && let Some(callee_ty) = callee_ty
-        {
-            let callee_ty = callee_ty.peel_refs();
-            match *callee_ty.kind() {
-                ty::Param(param) => {
-                    let param = self.tcx.generics_of(self.body_id).type_param(param, self.tcx);
-                    if param.kind.is_synthetic() {
-                        // if it's `impl Fn() -> ..` then just fall down to the def-id based logic
-                        def_id = param.def_id;
-                    } else {
-                        // Otherwise, find the predicate that makes this generic callable,
-                        // and point at that.
-                        let instantiated = self
-                            .tcx
-                            .explicit_predicates_of(self.body_id)
-                            .instantiate_identity(self.tcx);
-                        // FIXME(compiler-errors): This could be problematic if something has two
-                        // fn-like predicates with different args, but callable types really never
-                        // do that, so it's OK.
-                        for (predicate, span) in instantiated {
-                            if let ty::ClauseKind::Trait(pred) = predicate.kind().skip_binder()
-                                && pred.self_ty().peel_refs() == callee_ty
-                                && self.tcx.is_fn_trait(pred.def_id())
-                            {
-                                err.span_note(span, "callable defined here");
-                                return;
-                            }
-=======
         let mut labels = Vec::new();
         let mut suggestion_text = SuggestionText::None;
 
@@ -2318,7 +2275,6 @@
                                 true,
                                 None,
                             );
->>>>>>> 9cbf1a55
                         }
                     }
 
