--- conflicted
+++ resolved
@@ -9,11 +9,7 @@
     TyAbiInterface, TyAndLayout, Variants,
 };
 
-<<<<<<< HEAD
-use crate::abi::call::{ArgAbi, ArgExtension, CastTarget, FnAbi, PassMode, Uniform};
-=======
 use crate::callconv::{ArgAbi, ArgExtension, CastTarget, FnAbi, PassMode, Uniform};
->>>>>>> 9e390b29
 use crate::spec::HasTargetSpec;
 
 #[derive(Copy, Clone)]
