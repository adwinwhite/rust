--- conflicted
+++ resolved
@@ -124,10 +124,7 @@
         ecx: &mut EvalCtxt<'_, D>,
         goal: Goal<I, Self>,
         impl_def_id: I::ImplId,
-<<<<<<< HEAD
-=======
         then: impl FnOnce(&mut EvalCtxt<'_, D>, Certainty) -> QueryResult<I>,
->>>>>>> 54464447
     ) -> Result<Candidate<I>, NoSolution> {
         let cx = ecx.cx();
 
