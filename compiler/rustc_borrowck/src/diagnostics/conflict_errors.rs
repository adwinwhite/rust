// ignore-tidy-filelength

#![allow(rustc::diagnostic_outside_of_impl)]
#![allow(rustc::untranslatable_diagnostic)]

use std::iter;
use std::ops::ControlFlow;

use either::Either;
use hir::{ClosureKind, Path};
use rustc_data_structures::fx::FxIndexSet;
use rustc_errors::codes::*;
use rustc_errors::{Applicability, Diag, MultiSpan, struct_span_code_err};
use rustc_hir as hir;
use rustc_hir::def::{DefKind, Res};
use rustc_hir::intravisit::{Visitor, walk_block, walk_expr};
use rustc_hir::{CoroutineDesugaring, CoroutineKind, CoroutineSource, LangItem, PatField};
use rustc_middle::bug;
use rustc_middle::hir::nested_filter::OnlyBodies;
use rustc_middle::mir::{
    self, AggregateKind, BindingForm, BorrowKind, ClearCrossCrate, ConstraintCategory,
    FakeBorrowKind, FakeReadCause, LocalDecl, LocalInfo, LocalKind, Location, MutBorrowKind,
    Operand, Place, PlaceRef, PlaceTy, ProjectionElem, Rvalue, Statement, StatementKind,
    Terminator, TerminatorKind, VarBindingForm, VarDebugInfoContents,
};
use rustc_middle::ty::print::PrintTraitRefExt as _;
use rustc_middle::ty::{
    self, PredicateKind, Ty, TyCtxt, TypeSuperVisitable, TypeVisitor, Upcast,
    suggest_constraining_type_params,
};
use rustc_mir_dataflow::move_paths::{InitKind, MoveOutIndex, MovePathIndex};
use rustc_span::def_id::{DefId, LocalDefId};
use rustc_span::hygiene::DesugaringKind;
use rustc_span::{BytePos, Ident, Span, Symbol, kw, sym};
use rustc_trait_selection::error_reporting::InferCtxtErrorExt;
use rustc_trait_selection::error_reporting::traits::FindExprBySpan;
use rustc_trait_selection::error_reporting::traits::call_kind::CallKind;
use rustc_trait_selection::infer::InferCtxtExt;
use rustc_trait_selection::traits::query::evaluate_obligation::InferCtxtExt as _;
use rustc_trait_selection::traits::{
    Obligation, ObligationCause, ObligationCtxt, supertrait_def_ids,
};
use tracing::{debug, instrument};

use super::explain_borrow::{BorrowExplanation, LaterUseKind};
use super::{DescribePlaceOpt, RegionName, RegionNameSource, UseSpans};
use crate::borrow_set::{BorrowData, TwoPhaseActivation};
use crate::diagnostics::conflict_errors::StorageDeadOrDrop::LocalStorageDead;
use crate::diagnostics::{CapturedMessageOpt, call_kind, find_all_local_uses};
use crate::prefixes::IsPrefixOf;
use crate::{InitializationRequiringAction, MirBorrowckCtxt, WriteKind, borrowck_errors};

#[derive(Debug)]
struct MoveSite {
    /// Index of the "move out" that we found. The `MoveData` can
    /// then tell us where the move occurred.
    moi: MoveOutIndex,

    /// `true` if we traversed a back edge while walking from the point
    /// of error to the move site.
    traversed_back_edge: bool,
}

/// Which case a StorageDeadOrDrop is for.
#[derive(Copy, Clone, PartialEq, Eq, Debug)]
enum StorageDeadOrDrop<'tcx> {
    LocalStorageDead,
    BoxedStorageDead,
    Destructor(Ty<'tcx>),
}

impl<'infcx, 'tcx> MirBorrowckCtxt<'_, 'infcx, 'tcx> {
    pub(crate) fn report_use_of_moved_or_uninitialized(
        &mut self,
        location: Location,
        desired_action: InitializationRequiringAction,
        (moved_place, used_place, span): (PlaceRef<'tcx>, PlaceRef<'tcx>, Span),
        mpi: MovePathIndex,
    ) {
        debug!(
            "report_use_of_moved_or_uninitialized: location={:?} desired_action={:?} \
             moved_place={:?} used_place={:?} span={:?} mpi={:?}",
            location, desired_action, moved_place, used_place, span, mpi
        );

        let use_spans =
            self.move_spans(moved_place, location).or_else(|| self.borrow_spans(span, location));
        let span = use_spans.args_or_use();

        let (move_site_vec, maybe_reinitialized_locations) = self.get_moved_indexes(location, mpi);
        debug!(
            "report_use_of_moved_or_uninitialized: move_site_vec={:?} use_spans={:?}",
            move_site_vec, use_spans
        );
        let move_out_indices: Vec<_> =
            move_site_vec.iter().map(|move_site| move_site.moi).collect();

        if move_out_indices.is_empty() {
            let root_local = used_place.local;

            if !self.uninitialized_error_reported.insert(root_local) {
                debug!(
                    "report_use_of_moved_or_uninitialized place: error about {:?} suppressed",
                    root_local
                );
                return;
            }

            let err = self.report_use_of_uninitialized(
                mpi,
                used_place,
                moved_place,
                desired_action,
                span,
                use_spans,
            );
            self.buffer_error(err);
        } else {
            if let Some((reported_place, _)) = self.has_move_error(&move_out_indices) {
                if used_place.is_prefix_of(*reported_place) {
                    debug!(
                        "report_use_of_moved_or_uninitialized place: error suppressed mois={:?}",
                        move_out_indices
                    );
                    return;
                }
            }

            let is_partial_move = move_site_vec.iter().any(|move_site| {
                let move_out = self.move_data.moves[(*move_site).moi];
                let moved_place = &self.move_data.move_paths[move_out.path].place;
                // `*(_1)` where `_1` is a `Box` is actually a move out.
                let is_box_move = moved_place.as_ref().projection == [ProjectionElem::Deref]
                    && self.body.local_decls[moved_place.local].ty.is_box();

                !is_box_move
                    && used_place != moved_place.as_ref()
                    && used_place.is_prefix_of(moved_place.as_ref())
            });

            let partial_str = if is_partial_move { "partial " } else { "" };
            let partially_str = if is_partial_move { "partially " } else { "" };

            let mut err = self.cannot_act_on_moved_value(
                span,
                desired_action.as_noun(),
                partially_str,
                self.describe_place_with_options(
                    moved_place,
                    DescribePlaceOpt { including_downcast: true, including_tuple_field: true },
                ),
            );

            let reinit_spans = maybe_reinitialized_locations
                .iter()
                .take(3)
                .map(|loc| {
                    self.move_spans(self.move_data.move_paths[mpi].place.as_ref(), *loc)
                        .args_or_use()
                })
                .collect::<Vec<Span>>();

            let reinits = maybe_reinitialized_locations.len();
            if reinits == 1 {
                err.span_label(reinit_spans[0], "this reinitialization might get skipped");
            } else if reinits > 1 {
                err.span_note(
                    MultiSpan::from_spans(reinit_spans),
                    if reinits <= 3 {
                        format!("these {reinits} reinitializations might get skipped")
                    } else {
                        format!(
                            "these 3 reinitializations and {} other{} might get skipped",
                            reinits - 3,
                            if reinits == 4 { "" } else { "s" }
                        )
                    },
                );
            }

            let closure = self.add_moved_or_invoked_closure_note(location, used_place, &mut err);

            let mut is_loop_move = false;
            let mut in_pattern = false;
            let mut seen_spans = FxIndexSet::default();

            for move_site in &move_site_vec {
                let move_out = self.move_data.moves[(*move_site).moi];
                let moved_place = &self.move_data.move_paths[move_out.path].place;

                let move_spans = self.move_spans(moved_place.as_ref(), move_out.source);
                let move_span = move_spans.args_or_use();

                let is_move_msg = move_spans.for_closure();

                let is_loop_message = location == move_out.source || move_site.traversed_back_edge;

                if location == move_out.source {
                    is_loop_move = true;
                }

                let mut has_suggest_reborrow = false;
                if !seen_spans.contains(&move_span) {
                    self.suggest_ref_or_clone(
                        mpi,
                        &mut err,
                        &mut in_pattern,
                        move_spans,
                        moved_place.as_ref(),
                        &mut has_suggest_reborrow,
                        closure,
                    );

                    let msg_opt = CapturedMessageOpt {
                        is_partial_move,
                        is_loop_message,
                        is_move_msg,
                        is_loop_move,
                        has_suggest_reborrow,
                        maybe_reinitialized_locations_is_empty: maybe_reinitialized_locations
                            .is_empty(),
                    };
                    self.explain_captures(
                        &mut err,
                        span,
                        move_span,
                        move_spans,
                        *moved_place,
                        msg_opt,
                    );
                }
                seen_spans.insert(move_span);
            }

            use_spans.var_path_only_subdiag(&mut err, desired_action);

            if !is_loop_move {
                err.span_label(
                    span,
                    format!(
                        "value {} here after {partial_str}move",
                        desired_action.as_verb_in_past_tense(),
                    ),
                );
            }

            let ty = used_place.ty(self.body, self.infcx.tcx).ty;
            let needs_note = match ty.kind() {
                ty::Closure(id, _) => {
                    self.infcx.tcx.closure_kind_origin(id.expect_local()).is_none()
                }
                _ => true,
            };

            let mpi = self.move_data.moves[move_out_indices[0]].path;
            let place = &self.move_data.move_paths[mpi].place;
            let ty = place.ty(self.body, self.infcx.tcx).ty;

            // If we're in pattern, we do nothing in favor of the previous suggestion (#80913).
            // Same for if we're in a loop, see #101119.
            if is_loop_move & !in_pattern && !matches!(use_spans, UseSpans::ClosureUse { .. }) {
                if let ty::Ref(_, _, hir::Mutability::Mut) = ty.kind() {
                    // We have a `&mut` ref, we need to reborrow on each iteration (#62112).
                    self.suggest_reborrow(&mut err, span, moved_place);
                }
            }

            if self.infcx.param_env.caller_bounds().iter().any(|c| {
                c.as_trait_clause().is_some_and(|pred| {
                    pred.skip_binder().self_ty() == ty && self.infcx.tcx.is_fn_trait(pred.def_id())
                })
            }) {
                // Suppress the next suggestion since we don't want to put more bounds onto
                // something that already has `Fn`-like bounds (or is a closure), so we can't
                // restrict anyways.
            } else {
                let copy_did = self.infcx.tcx.require_lang_item(LangItem::Copy, Some(span));
                self.suggest_adding_bounds(&mut err, ty, copy_did, span);
            }

            let opt_name = self.describe_place_with_options(
                place.as_ref(),
                DescribePlaceOpt { including_downcast: true, including_tuple_field: true },
            );
            let note_msg = match opt_name {
                Some(name) => format!("`{name}`"),
                None => "value".to_owned(),
            };
            if needs_note {
                let ty = self.infcx.tcx.short_string(ty, err.long_ty_path());
                if let Some(local) = place.as_local() {
                    let span = self.body.local_decls[local].source_info.span;
                    err.subdiagnostic(crate::session_diagnostics::TypeNoCopy::Label {
                        is_partial_move,
                        ty,
                        place: &note_msg,
                        span,
                    });
                } else {
                    err.subdiagnostic(crate::session_diagnostics::TypeNoCopy::Note {
                        is_partial_move,
                        ty,
                        place: &note_msg,
                    });
                };
            }

            if let UseSpans::FnSelfUse {
                kind: CallKind::DerefCoercion { deref_target_span, deref_target_ty, .. },
                ..
            } = use_spans
            {
                err.note(format!(
                    "{} occurs due to deref coercion to `{deref_target_ty}`",
                    desired_action.as_noun(),
                ));

                // Check first whether the source is accessible (issue #87060)
                if let Some(deref_target_span) = deref_target_span
                    && self.infcx.tcx.sess.source_map().is_span_accessible(deref_target_span)
                {
                    err.span_note(deref_target_span, "deref defined here");
                }
            }

            self.buffer_move_error(move_out_indices, (used_place, err));
        }
    }

    fn suggest_ref_or_clone(
        &self,
        mpi: MovePathIndex,
        err: &mut Diag<'infcx>,
        in_pattern: &mut bool,
        move_spans: UseSpans<'tcx>,
        moved_place: PlaceRef<'tcx>,
        has_suggest_reborrow: &mut bool,
        moved_or_invoked_closure: bool,
    ) {
        let move_span = match move_spans {
            UseSpans::ClosureUse { capture_kind_span, .. } => capture_kind_span,
            _ => move_spans.args_or_use(),
        };
        struct ExpressionFinder<'hir> {
            expr_span: Span,
            expr: Option<&'hir hir::Expr<'hir>>,
            pat: Option<&'hir hir::Pat<'hir>>,
            parent_pat: Option<&'hir hir::Pat<'hir>>,
            tcx: TyCtxt<'hir>,
        }
        impl<'hir> Visitor<'hir> for ExpressionFinder<'hir> {
            type NestedFilter = OnlyBodies;

            fn maybe_tcx(&mut self) -> Self::MaybeTyCtxt {
                self.tcx
            }

            fn visit_expr(&mut self, e: &'hir hir::Expr<'hir>) {
                if e.span == self.expr_span {
                    self.expr = Some(e);
                }
                hir::intravisit::walk_expr(self, e);
            }
            fn visit_pat(&mut self, p: &'hir hir::Pat<'hir>) {
                if p.span == self.expr_span {
                    self.pat = Some(p);
                }
                if let hir::PatKind::Binding(hir::BindingMode::NONE, _, i, sub) = p.kind {
                    if i.span == self.expr_span || p.span == self.expr_span {
                        self.pat = Some(p);
                    }
                    // Check if we are in a situation of `ident @ ident` where we want to suggest
                    // `ref ident @ ref ident` or `ref ident @ Struct { ref ident }`.
                    if let Some(subpat) = sub
                        && self.pat.is_none()
                    {
                        self.visit_pat(subpat);
                        if self.pat.is_some() {
                            self.parent_pat = Some(p);
                        }
                        return;
                    }
                }
                hir::intravisit::walk_pat(self, p);
            }
        }
        let tcx = self.infcx.tcx;
<<<<<<< HEAD
        let hir = self.infcx.tcx.hir();
=======
>>>>>>> a4a9fb41
        if let Some(body) = tcx.hir_maybe_body_owned_by(self.mir_def_id()) {
            let expr = body.value;
            let place = &self.move_data.move_paths[mpi].place;
            let span = place.as_local().map(|local| self.body.local_decls[local].source_info.span);
            let mut finder = ExpressionFinder {
                expr_span: move_span,
                expr: None,
                pat: None,
                parent_pat: None,
                tcx,
            };
            finder.visit_expr(expr);
            if let Some(span) = span
                && let Some(expr) = finder.expr
            {
                for (_, expr) in tcx.hir_parent_iter(expr.hir_id) {
                    if let hir::Node::Expr(expr) = expr {
                        if expr.span.contains(span) {
                            // If the let binding occurs within the same loop, then that
                            // loop isn't relevant, like in the following, the outermost `loop`
                            // doesn't play into `x` being moved.
                            // ```
                            // loop {
                            //     let x = String::new();
                            //     loop {
                            //         foo(x);
                            //     }
                            // }
                            // ```
                            break;
                        }
                        if let hir::ExprKind::Loop(.., loop_span) = expr.kind {
                            err.span_label(loop_span, "inside of this loop");
                        }
                    }
                }
                let typeck = self.infcx.tcx.typeck(self.mir_def_id());
                let parent = self.infcx.tcx.parent_hir_node(expr.hir_id);
                let (def_id, call_id, args, offset) = if let hir::Node::Expr(parent_expr) = parent
                    && let hir::ExprKind::MethodCall(_, _, args, _) = parent_expr.kind
                {
                    let def_id = typeck.type_dependent_def_id(parent_expr.hir_id);
                    (def_id, Some(parent_expr.hir_id), args, 1)
                } else if let hir::Node::Expr(parent_expr) = parent
                    && let hir::ExprKind::Call(call, args) = parent_expr.kind
                    && let ty::FnDef(def_id, _) = typeck.node_type(call.hir_id).kind()
                {
                    (Some(*def_id), Some(call.hir_id), args, 0)
                } else {
                    (None, None, &[][..], 0)
                };
                let ty = place.ty(self.body, self.infcx.tcx).ty;

                let mut can_suggest_clone = true;
                if let Some(def_id) = def_id
                    && let Some(pos) = args.iter().position(|arg| arg.hir_id == expr.hir_id)
                {
                    // The move occurred as one of the arguments to a function call. Is that
                    // argument generic? `def_id` can't be a closure here, so using `fn_sig` is fine
                    let arg_param = if self.infcx.tcx.def_kind(def_id).is_fn_like()
                        && let sig =
                            self.infcx.tcx.fn_sig(def_id).instantiate_identity().skip_binder()
                        && let Some(arg_ty) = sig.inputs().get(pos + offset)
                        && let ty::Param(arg_param) = arg_ty.kind()
                    {
                        Some(arg_param)
                    } else {
                        None
                    };

                    // If the moved value is a mut reference, it is used in a
                    // generic function and it's type is a generic param, it can be
                    // reborrowed to avoid moving.
                    // for example:
                    // struct Y(u32);
                    // x's type is '& mut Y' and it is used in `fn generic<T>(x: T) {}`.
                    if let ty::Ref(_, _, hir::Mutability::Mut) = ty.kind()
                        && arg_param.is_some()
                    {
                        *has_suggest_reborrow = true;
                        self.suggest_reborrow(err, expr.span, moved_place);
                        return;
                    }

                    // If the moved place is used generically by the callee and a reference to it
                    // would still satisfy any bounds on its type, suggest borrowing.
                    if let Some(&param) = arg_param
                        && let Some(generic_args) = call_id.and_then(|id| typeck.node_args_opt(id))
                        && let Some(ref_mutability) = self.suggest_borrow_generic_arg(
                            err,
                            def_id,
                            generic_args,
                            param,
                            moved_place,
                            pos + offset,
                            ty,
                            expr.span,
                        )
                    {
                        can_suggest_clone = ref_mutability.is_mut();
                    } else if let Some(local_def_id) = def_id.as_local()
                        && let node = self.infcx.tcx.hir_node_by_def_id(local_def_id)
                        && let Some(fn_decl) = node.fn_decl()
                        && let Some(ident) = node.ident()
                        && let Some(arg) = fn_decl.inputs.get(pos + offset)
                    {
                        // If we can't suggest borrowing in the call, but the function definition
                        // is local, instead offer changing the function to borrow that argument.
                        let mut span: MultiSpan = arg.span.into();
                        span.push_span_label(
                            arg.span,
                            "this parameter takes ownership of the value".to_string(),
                        );
                        let descr = match node.fn_kind() {
                            Some(hir::intravisit::FnKind::ItemFn(..)) | None => "function",
                            Some(hir::intravisit::FnKind::Method(..)) => "method",
                            Some(hir::intravisit::FnKind::Closure) => "closure",
                        };
                        span.push_span_label(ident.span, format!("in this {descr}"));
                        err.span_note(
                            span,
                            format!(
                                "consider changing this parameter type in {descr} `{ident}` to \
                                 borrow instead if owning the value isn't necessary",
                            ),
                        );
                    }
                }
                if let hir::Node::Expr(parent_expr) = parent
                    && let hir::ExprKind::Call(call_expr, _) = parent_expr.kind
                    && let hir::ExprKind::Path(hir::QPath::LangItem(LangItem::IntoIterIntoIter, _)) =
                        call_expr.kind
                {
                    // Do not suggest `.clone()` in a `for` loop, we already suggest borrowing.
                } else if let UseSpans::FnSelfUse { kind: CallKind::Normal { .. }, .. } = move_spans
                {
                    // We already suggest cloning for these cases in `explain_captures`.
                } else if moved_or_invoked_closure {
                    // Do not suggest `closure.clone()()`.
                } else if let UseSpans::ClosureUse {
                    closure_kind:
                        ClosureKind::Coroutine(CoroutineKind::Desugared(_, CoroutineSource::Block)),
                    ..
                } = move_spans
                    && can_suggest_clone
                {
                    self.suggest_cloning(err, ty, expr, Some(move_spans));
                } else if self.suggest_hoisting_call_outside_loop(err, expr) && can_suggest_clone {
                    // The place where the type moves would be misleading to suggest clone.
                    // #121466
                    self.suggest_cloning(err, ty, expr, Some(move_spans));
                }
            }

            self.suggest_ref_for_dbg_args(expr, place, move_span, err);

            // it's useless to suggest inserting `ref` when the span don't comes from local code
            if let Some(pat) = finder.pat
                && !move_span.is_dummy()
                && !self.infcx.tcx.sess.source_map().is_imported(move_span)
            {
                *in_pattern = true;
                let mut sugg = vec![(pat.span.shrink_to_lo(), "ref ".to_string())];
                if let Some(pat) = finder.parent_pat {
                    sugg.insert(0, (pat.span.shrink_to_lo(), "ref ".to_string()));
                }
                err.multipart_suggestion_verbose(
                    "borrow this binding in the pattern to avoid moving the value",
                    sugg,
                    Applicability::MachineApplicable,
                );
            }
        }
    }

    // for dbg!(x) which may take ownership, suggest dbg!(&x) instead
    // but here we actually do not check whether the macro name is `dbg!`
    // so that we may extend the scope a bit larger to cover more cases
    fn suggest_ref_for_dbg_args(
        &self,
        body: &hir::Expr<'_>,
        place: &Place<'tcx>,
        move_span: Span,
        err: &mut Diag<'infcx>,
    ) {
        let var_info = self.body.var_debug_info.iter().find(|info| match info.value {
            VarDebugInfoContents::Place(ref p) => p == place,
            _ => false,
        });
        let arg_name = if let Some(var_info) = var_info {
            var_info.name
        } else {
            return;
        };
        struct MatchArgFinder {
            expr_span: Span,
            match_arg_span: Option<Span>,
            arg_name: Symbol,
        }
        impl Visitor<'_> for MatchArgFinder {
            fn visit_expr(&mut self, e: &hir::Expr<'_>) {
                // dbg! is expanded into a match pattern, we need to find the right argument span
                if let hir::ExprKind::Match(expr, ..) = &e.kind
                    && let hir::ExprKind::Path(hir::QPath::Resolved(
                        _,
                        path @ Path { segments: [seg], .. },
                    )) = &expr.kind
                    && seg.ident.name == self.arg_name
                    && self.expr_span.source_callsite().contains(expr.span)
                {
                    self.match_arg_span = Some(path.span);
                }
                hir::intravisit::walk_expr(self, e);
            }
        }

        let mut finder = MatchArgFinder { expr_span: move_span, match_arg_span: None, arg_name };
        finder.visit_expr(body);
        if let Some(macro_arg_span) = finder.match_arg_span {
            err.span_suggestion_verbose(
                macro_arg_span.shrink_to_lo(),
                "consider borrowing instead of transferring ownership",
                "&",
                Applicability::MachineApplicable,
            );
        }
    }

    pub(crate) fn suggest_reborrow(
        &self,
        err: &mut Diag<'infcx>,
        span: Span,
        moved_place: PlaceRef<'tcx>,
    ) {
        err.span_suggestion_verbose(
            span.shrink_to_lo(),
            format!(
                "consider creating a fresh reborrow of {} here",
                self.describe_place(moved_place)
                    .map(|n| format!("`{n}`"))
                    .unwrap_or_else(|| "the mutable reference".to_string()),
            ),
            "&mut *",
            Applicability::MachineApplicable,
        );
    }

    /// If a place is used after being moved as an argument to a function, the function is generic
    /// in that argument, and a reference to the argument's type would still satisfy the function's
    /// bounds, suggest borrowing. This covers, e.g., borrowing an `impl Fn()` argument being passed
    /// in an `impl FnOnce()` position.
    /// Returns `Some(mutability)` when suggesting to borrow with mutability `mutability`, or `None`
    /// if no suggestion is made.
    fn suggest_borrow_generic_arg(
        &self,
        err: &mut Diag<'_>,
        callee_did: DefId,
        generic_args: ty::GenericArgsRef<'tcx>,
        param: ty::ParamTy,
        moved_place: PlaceRef<'tcx>,
        moved_arg_pos: usize,
        moved_arg_ty: Ty<'tcx>,
        place_span: Span,
    ) -> Option<ty::Mutability> {
        let tcx = self.infcx.tcx;
        let sig = tcx.fn_sig(callee_did).instantiate_identity().skip_binder();
        let clauses = tcx.predicates_of(callee_did);

        // First, is there at least one method on one of `param`'s trait bounds?
        // This keeps us from suggesting borrowing the argument to `mem::drop`, e.g.
        if !clauses.instantiate_identity(tcx).predicates.iter().any(|clause| {
            clause.as_trait_clause().is_some_and(|tc| {
                tc.self_ty().skip_binder().is_param(param.index)
                    && tc.polarity() == ty::PredicatePolarity::Positive
                    && supertrait_def_ids(tcx, tc.def_id())
                        .flat_map(|trait_did| tcx.associated_items(trait_did).in_definition_order())
                        .any(|item| item.fn_has_self_parameter)
            })
        }) {
            return None;
        }

        // Try borrowing a shared reference first, then mutably.
        if let Some(mutbl) = [ty::Mutability::Not, ty::Mutability::Mut].into_iter().find(|&mutbl| {
            let re = self.infcx.tcx.lifetimes.re_erased;
            let ref_ty = Ty::new_ref(self.infcx.tcx, re, moved_arg_ty, mutbl);

            // Ensure that substituting `ref_ty` in the callee's signature doesn't break
            // other inputs or the return type.
            let new_args = tcx.mk_args_from_iter(generic_args.iter().enumerate().map(
                |(i, arg)| {
                    if i == param.index as usize { ref_ty.into() } else { arg }
                },
            ));
            let can_subst = |ty: Ty<'tcx>| {
                // Normalize before comparing to see through type aliases and projections.
                let old_ty = ty::EarlyBinder::bind(ty).instantiate(tcx, generic_args);
                let new_ty = ty::EarlyBinder::bind(ty).instantiate(tcx, new_args);
                if let Ok(old_ty) = tcx.try_normalize_erasing_regions(
                    self.infcx.typing_env(self.infcx.param_env),
                    old_ty,
                ) && let Ok(new_ty) = tcx.try_normalize_erasing_regions(
                    self.infcx.typing_env(self.infcx.param_env),
                    new_ty,
                ) {
                    old_ty == new_ty
                } else {
                    false
                }
            };
            if !can_subst(sig.output())
                || sig
                    .inputs()
                    .iter()
                    .enumerate()
                    .any(|(i, &input_ty)| i != moved_arg_pos && !can_subst(input_ty))
            {
                return false;
            }

            // Test the callee's predicates, substituting in `ref_ty` for the moved argument type.
            clauses.instantiate(tcx, new_args).predicates.iter().all(|&(mut clause)| {
                // Normalize before testing to see through type aliases and projections.
                if let Ok(normalized) = tcx.try_normalize_erasing_regions(
                    self.infcx.typing_env(self.infcx.param_env),
                    clause,
                ) {
                    clause = normalized;
                }
                self.infcx.predicate_must_hold_modulo_regions(&Obligation::new(
                    tcx,
                    ObligationCause::dummy(),
                    self.infcx.param_env,
                    clause,
                ))
            })
        }) {
            let place_desc = if let Some(desc) = self.describe_place(moved_place) {
                format!("`{desc}`")
            } else {
                "here".to_owned()
            };
            err.span_suggestion_verbose(
                place_span.shrink_to_lo(),
                format!("consider {}borrowing {place_desc}", mutbl.mutably_str()),
                mutbl.ref_prefix_str(),
                Applicability::MaybeIncorrect,
            );
            Some(mutbl)
        } else {
            None
        }
    }

    fn report_use_of_uninitialized(
        &self,
        mpi: MovePathIndex,
        used_place: PlaceRef<'tcx>,
        moved_place: PlaceRef<'tcx>,
        desired_action: InitializationRequiringAction,
        span: Span,
        use_spans: UseSpans<'tcx>,
    ) -> Diag<'infcx> {
        // We need all statements in the body where the binding was assigned to later find all
        // the branching code paths where the binding *wasn't* assigned to.
        let inits = &self.move_data.init_path_map[mpi];
        let move_path = &self.move_data.move_paths[mpi];
        let decl_span = self.body.local_decls[move_path.place.local].source_info.span;
        let mut spans_set = FxIndexSet::default();
        for init_idx in inits {
            let init = &self.move_data.inits[*init_idx];
            let span = init.span(self.body);
            if !span.is_dummy() {
                spans_set.insert(span);
            }
        }
        let spans: Vec<_> = spans_set.into_iter().collect();

        let (name, desc) = match self.describe_place_with_options(
            moved_place,
            DescribePlaceOpt { including_downcast: true, including_tuple_field: true },
        ) {
            Some(name) => (format!("`{name}`"), format!("`{name}` ")),
            None => ("the variable".to_string(), String::new()),
        };
        let path = match self.describe_place_with_options(
            used_place,
            DescribePlaceOpt { including_downcast: true, including_tuple_field: true },
        ) {
            Some(name) => format!("`{name}`"),
            None => "value".to_string(),
        };

        // We use the statements were the binding was initialized, and inspect the HIR to look
        // for the branching codepaths that aren't covered, to point at them.
        let tcx = self.infcx.tcx;
        let body = tcx.hir_body_owned_by(self.mir_def_id());
        let mut visitor = ConditionVisitor { tcx, spans, name, errors: vec![] };
        visitor.visit_body(&body);
        let spans = visitor.spans;

        let mut show_assign_sugg = false;
        let isnt_initialized = if let InitializationRequiringAction::PartialAssignment
        | InitializationRequiringAction::Assignment = desired_action
        {
            // The same error is emitted for bindings that are *sometimes* initialized and the ones
            // that are *partially* initialized by assigning to a field of an uninitialized
            // binding. We differentiate between them for more accurate wording here.
            "isn't fully initialized"
        } else if !spans.iter().any(|i| {
            // We filter these to avoid misleading wording in cases like the following,
            // where `x` has an `init`, but it is in the same place we're looking at:
            // ```
            // let x;
            // x += 1;
            // ```
            !i.contains(span)
            // We filter these to avoid incorrect main message on `match-cfg-fake-edges.rs`
            && !visitor
                .errors
                .iter()
                .map(|(sp, _)| *sp)
                .any(|sp| span < sp && !sp.contains(span))
        }) {
            show_assign_sugg = true;
            "isn't initialized"
        } else {
            "is possibly-uninitialized"
        };

        let used = desired_action.as_general_verb_in_past_tense();
        let mut err = struct_span_code_err!(
            self.dcx(),
            span,
            E0381,
            "{used} binding {desc}{isnt_initialized}"
        );
        use_spans.var_path_only_subdiag(&mut err, desired_action);

        if let InitializationRequiringAction::PartialAssignment
        | InitializationRequiringAction::Assignment = desired_action
        {
            err.help(
                "partial initialization isn't supported, fully initialize the binding with a \
                 default value and mutate it, or use `std::mem::MaybeUninit`",
            );
        }
        err.span_label(span, format!("{path} {used} here but it {isnt_initialized}"));

        let mut shown = false;
        for (sp, label) in visitor.errors {
            if sp < span && !sp.overlaps(span) {
                // When we have a case like `match-cfg-fake-edges.rs`, we don't want to mention
                // match arms coming after the primary span because they aren't relevant:
                // ```
                // let x;
                // match y {
                //     _ if { x = 2; true } => {}
                //     _ if {
                //         x; //~ ERROR
                //         false
                //     } => {}
                //     _ => {} // We don't want to point to this.
                // };
                // ```
                err.span_label(sp, label);
                shown = true;
            }
        }
        if !shown {
            for sp in &spans {
                if *sp < span && !sp.overlaps(span) {
                    err.span_label(*sp, "binding initialized here in some conditions");
                }
            }
        }

        err.span_label(decl_span, "binding declared here but left uninitialized");
        if show_assign_sugg {
            struct LetVisitor {
                decl_span: Span,
                sugg_span: Option<Span>,
            }

            impl<'v> Visitor<'v> for LetVisitor {
                fn visit_stmt(&mut self, ex: &'v hir::Stmt<'v>) {
                    if self.sugg_span.is_some() {
                        return;
                    }

                    // FIXME: We make sure that this is a normal top-level binding,
                    // but we could suggest `todo!()` for all uninitialized bindings in the pattern
                    if let hir::StmtKind::Let(hir::LetStmt { span, ty, init: None, pat, .. }) =
                        &ex.kind
                        && let hir::PatKind::Binding(..) = pat.kind
                        && span.contains(self.decl_span)
                    {
                        self.sugg_span = ty.map_or(Some(self.decl_span), |ty| Some(ty.span));
                    }
                    hir::intravisit::walk_stmt(self, ex);
                }
            }

            let mut visitor = LetVisitor { decl_span, sugg_span: None };
            visitor.visit_body(&body);
            if let Some(span) = visitor.sugg_span {
                self.suggest_assign_value(&mut err, moved_place, span);
            }
        }
        err
    }

    fn suggest_assign_value(
        &self,
        err: &mut Diag<'_>,
        moved_place: PlaceRef<'tcx>,
        sugg_span: Span,
    ) {
        let ty = moved_place.ty(self.body, self.infcx.tcx).ty;
        debug!("ty: {:?}, kind: {:?}", ty, ty.kind());

        let Some(assign_value) = self.infcx.err_ctxt().ty_kind_suggestion(self.infcx.param_env, ty)
        else {
            return;
        };

        err.span_suggestion_verbose(
            sugg_span.shrink_to_hi(),
            "consider assigning a value",
            format!(" = {assign_value}"),
            Applicability::MaybeIncorrect,
        );
    }

    /// In a move error that occurs on a call within a loop, we try to identify cases where cloning
    /// the value would lead to a logic error. We infer these cases by seeing if the moved value is
    /// part of the logic to break the loop, either through an explicit `break` or if the expression
    /// is part of a `while let`.
    fn suggest_hoisting_call_outside_loop(&self, err: &mut Diag<'_>, expr: &hir::Expr<'_>) -> bool {
        let tcx = self.infcx.tcx;
        let mut can_suggest_clone = true;

        // If the moved value is a locally declared binding, we'll look upwards on the expression
        // tree until the scope where it is defined, and no further, as suggesting to move the
        // expression beyond that point would be illogical.
        let local_hir_id = if let hir::ExprKind::Path(hir::QPath::Resolved(
            _,
            hir::Path { res: hir::def::Res::Local(local_hir_id), .. },
        )) = expr.kind
        {
            Some(local_hir_id)
        } else {
            // This case would be if the moved value comes from an argument binding, we'll just
            // look within the entire item, that's fine.
            None
        };

        /// This will allow us to look for a specific `HirId`, in our case `local_hir_id` where the
        /// binding was declared, within any other expression. We'll use it to search for the
        /// binding declaration within every scope we inspect.
        struct Finder {
            hir_id: hir::HirId,
        }
        impl<'hir> Visitor<'hir> for Finder {
            type Result = ControlFlow<()>;
            fn visit_pat(&mut self, pat: &'hir hir::Pat<'hir>) -> Self::Result {
                if pat.hir_id == self.hir_id {
                    return ControlFlow::Break(());
                }
                hir::intravisit::walk_pat(self, pat)
            }
            fn visit_expr(&mut self, ex: &'hir hir::Expr<'hir>) -> Self::Result {
                if ex.hir_id == self.hir_id {
                    return ControlFlow::Break(());
                }
                hir::intravisit::walk_expr(self, ex)
            }
        }
        // The immediate HIR parent of the moved expression. We'll look for it to be a call.
        let mut parent = None;
        // The top-most loop where the moved expression could be moved to a new binding.
        let mut outer_most_loop: Option<&hir::Expr<'_>> = None;
        for (_, node) in tcx.hir_parent_iter(expr.hir_id) {
            let e = match node {
                hir::Node::Expr(e) => e,
                hir::Node::LetStmt(hir::LetStmt { els: Some(els), .. }) => {
                    let mut finder = BreakFinder { found_breaks: vec![], found_continues: vec![] };
                    finder.visit_block(els);
                    if !finder.found_breaks.is_empty() {
                        // Don't suggest clone as it could be will likely end in an infinite
                        // loop.
                        // let Some(_) = foo(non_copy.clone()) else { break; }
                        // ---                       ^^^^^^^^         -----
                        can_suggest_clone = false;
                    }
                    continue;
                }
                _ => continue,
            };
            if let Some(&hir_id) = local_hir_id {
                if (Finder { hir_id }).visit_expr(e).is_break() {
                    // The current scope includes the declaration of the binding we're accessing, we
                    // can't look up any further for loops.
                    break;
                }
            }
            if parent.is_none() {
                parent = Some(e);
            }
            match e.kind {
                hir::ExprKind::Let(_) => {
                    match tcx.parent_hir_node(e.hir_id) {
                        hir::Node::Expr(hir::Expr {
                            kind: hir::ExprKind::If(cond, ..), ..
                        }) => {
                            if (Finder { hir_id: expr.hir_id }).visit_expr(cond).is_break() {
                                // The expression where the move error happened is in a `while let`
                                // condition Don't suggest clone as it will likely end in an
                                // infinite loop.
                                // while let Some(_) = foo(non_copy.clone()) { }
                                // ---------                       ^^^^^^^^
                                can_suggest_clone = false;
                            }
                        }
                        _ => {}
                    }
                }
                hir::ExprKind::Loop(..) => {
                    outer_most_loop = Some(e);
                }
                _ => {}
            }
        }
        let loop_count: usize = tcx
            .hir_parent_iter(expr.hir_id)
            .map(|(_, node)| match node {
                hir::Node::Expr(hir::Expr { kind: hir::ExprKind::Loop(..), .. }) => 1,
                _ => 0,
            })
            .sum();

        let sm = tcx.sess.source_map();
        if let Some(in_loop) = outer_most_loop {
            let mut finder = BreakFinder { found_breaks: vec![], found_continues: vec![] };
            finder.visit_expr(in_loop);
            // All of the spans for `break` and `continue` expressions.
            let spans = finder
                .found_breaks
                .iter()
                .chain(finder.found_continues.iter())
                .map(|(_, span)| *span)
                .filter(|span| {
                    !matches!(
                        span.desugaring_kind(),
                        Some(DesugaringKind::ForLoop | DesugaringKind::WhileLoop)
                    )
                })
                .collect::<Vec<Span>>();
            // All of the spans for the loops above the expression with the move error.
            let loop_spans: Vec<_> = tcx
                .hir_parent_iter(expr.hir_id)
                .filter_map(|(_, node)| match node {
                    hir::Node::Expr(hir::Expr { span, kind: hir::ExprKind::Loop(..), .. }) => {
                        Some(*span)
                    }
                    _ => None,
                })
                .collect();
            // It is possible that a user written `break` or `continue` is in the wrong place. We
            // point them out at the user for them to make a determination. (#92531)
            if !spans.is_empty() && loop_count > 1 {
                // Getting fancy: if the spans of the loops *do not* overlap, we only use the line
                // number when referring to them. If there *are* overlaps (multiple loops on the
                // same line) then we use the more verbose span output (`file.rs:col:ll`).
                let mut lines: Vec<_> =
                    loop_spans.iter().map(|sp| sm.lookup_char_pos(sp.lo()).line).collect();
                lines.sort();
                lines.dedup();
                let fmt_span = |span: Span| {
                    if lines.len() == loop_spans.len() {
                        format!("line {}", sm.lookup_char_pos(span.lo()).line)
                    } else {
                        sm.span_to_diagnostic_string(span)
                    }
                };
                let mut spans: MultiSpan = spans.into();
                // Point at all the `continue`s and explicit `break`s in the relevant loops.
                for (desc, elements) in [
                    ("`break` exits", &finder.found_breaks),
                    ("`continue` advances", &finder.found_continues),
                ] {
                    for (destination, sp) in elements {
                        if let Ok(hir_id) = destination.target_id
                            && let hir::Node::Expr(expr) = tcx.hir_node(hir_id)
                            && !matches!(
                                sp.desugaring_kind(),
                                Some(DesugaringKind::ForLoop | DesugaringKind::WhileLoop)
                            )
                        {
                            spans.push_span_label(
                                *sp,
                                format!("this {desc} the loop at {}", fmt_span(expr.span)),
                            );
                        }
                    }
                }
                // Point at all the loops that are between this move and the parent item.
                for span in loop_spans {
                    spans.push_span_label(sm.guess_head_span(span), "");
                }

                // note: verify that your loop breaking logic is correct
                //   --> $DIR/nested-loop-moved-value-wrong-continue.rs:41:17
                //    |
                // 28 |     for foo in foos {
                //    |     ---------------
                // ...
                // 33 |         for bar in &bars {
                //    |         ----------------
                // ...
                // 41 |                 continue;
                //    |                 ^^^^^^^^ this `continue` advances the loop at line 33
                err.span_note(spans, "verify that your loop breaking logic is correct");
            }
            if let Some(parent) = parent
                && let hir::ExprKind::MethodCall(..) | hir::ExprKind::Call(..) = parent.kind
            {
                // FIXME: We could check that the call's *parent* takes `&mut val` to make the
                // suggestion more targeted to the `mk_iter(val).next()` case. Maybe do that only to
                // check for whether to suggest `let value` or `let mut value`.

                let span = in_loop.span;
                if !finder.found_breaks.is_empty()
                    && let Ok(value) = sm.span_to_snippet(parent.span)
                {
                    // We know with high certainty that this move would affect the early return of a
                    // loop, so we suggest moving the expression with the move out of the loop.
                    let indent = if let Some(indent) = sm.indentation_before(span) {
                        format!("\n{indent}")
                    } else {
                        " ".to_string()
                    };
                    err.multipart_suggestion(
                        "consider moving the expression out of the loop so it is only moved once",
                        vec![
                            (span.shrink_to_lo(), format!("let mut value = {value};{indent}")),
                            (parent.span, "value".to_string()),
                        ],
                        Applicability::MaybeIncorrect,
                    );
                }
            }
        }
        can_suggest_clone
    }

    /// We have `S { foo: val, ..base }`, and we suggest instead writing
    /// `S { foo: val, bar: base.bar.clone(), .. }` when valid.
    fn suggest_cloning_on_functional_record_update(
        &self,
        err: &mut Diag<'_>,
        ty: Ty<'tcx>,
        expr: &hir::Expr<'_>,
    ) {
        let typeck_results = self.infcx.tcx.typeck(self.mir_def_id());
        let hir::ExprKind::Struct(struct_qpath, fields, hir::StructTailExpr::Base(base)) =
            expr.kind
        else {
            return;
        };
        let hir::QPath::Resolved(_, path) = struct_qpath else { return };
        let hir::def::Res::Def(_, def_id) = path.res else { return };
        let Some(expr_ty) = typeck_results.node_type_opt(expr.hir_id) else { return };
        let ty::Adt(def, args) = expr_ty.kind() else { return };
        let hir::ExprKind::Path(hir::QPath::Resolved(None, path)) = base.kind else { return };
        let (hir::def::Res::Local(_)
        | hir::def::Res::Def(
            DefKind::Const | DefKind::ConstParam | DefKind::Static { .. } | DefKind::AssocConst,
            _,
        )) = path.res
        else {
            return;
        };
        let Ok(base_str) = self.infcx.tcx.sess.source_map().span_to_snippet(base.span) else {
            return;
        };

        // 1. look for the fields of type `ty`.
        // 2. check if they are clone and add them to suggestion
        // 3. check if there are any values left to `..` and remove it if not
        // 4. emit suggestion to clone the field directly as `bar: base.bar.clone()`

        let mut final_field_count = fields.len();
        let Some(variant) = def.variants().iter().find(|variant| variant.def_id == def_id) else {
            // When we have an enum, look for the variant that corresponds to the variant the user
            // wrote.
            return;
        };
        let mut sugg = vec![];
        for field in &variant.fields {
            // In practice unless there are more than one field with the same type, we'll be
            // suggesting a single field at a type, because we don't aggregate multiple borrow
            // checker errors involving the functional record update syntax into a single one.
            let field_ty = field.ty(self.infcx.tcx, args);
            let ident = field.ident(self.infcx.tcx);
            if field_ty == ty && fields.iter().all(|field| field.ident.name != ident.name) {
                // Suggest adding field and cloning it.
                sugg.push(format!("{ident}: {base_str}.{ident}.clone()"));
                final_field_count += 1;
            }
        }
        let (span, sugg) = match fields {
            [.., last] => (
                if final_field_count == variant.fields.len() {
                    // We'll remove the `..base` as there aren't any fields left.
                    last.span.shrink_to_hi().with_hi(base.span.hi())
                } else {
                    last.span.shrink_to_hi()
                },
                format!(", {}", sugg.join(", ")),
            ),
            // Account for no fields in suggestion span.
            [] => (
                expr.span.with_lo(struct_qpath.span().hi()),
                if final_field_count == variant.fields.len() {
                    // We'll remove the `..base` as there aren't any fields left.
                    format!(" {{ {} }}", sugg.join(", "))
                } else {
                    format!(" {{ {}, ..{base_str} }}", sugg.join(", "))
                },
            ),
        };
        let prefix = if !self.implements_clone(ty) {
            let msg = format!("`{ty}` doesn't implement `Copy` or `Clone`");
            if let ty::Adt(def, _) = ty.kind() {
                err.span_note(self.infcx.tcx.def_span(def.did()), msg);
            } else {
                err.note(msg);
            }
            format!("if `{ty}` implemented `Clone`, you could ")
        } else {
            String::new()
        };
        let msg = format!(
            "{prefix}clone the value from the field instead of using the functional record update \
             syntax",
        );
        err.span_suggestion_verbose(span, msg, sugg, Applicability::MachineApplicable);
    }

    pub(crate) fn suggest_cloning(
        &self,
        err: &mut Diag<'_>,
        ty: Ty<'tcx>,
        expr: &'tcx hir::Expr<'tcx>,
        use_spans: Option<UseSpans<'tcx>>,
    ) {
        if let hir::ExprKind::Struct(_, _, hir::StructTailExpr::Base(_)) = expr.kind {
            // We have `S { foo: val, ..base }`. In `check_aggregate_rvalue` we have a single
            // `Location` that covers both the `S { ... }` literal, all of its fields and the
            // `base`. If the move happens because of `S { foo: val, bar: base.bar }` the `expr`
            //  will already be correct. Instead, we see if we can suggest writing.
            self.suggest_cloning_on_functional_record_update(err, ty, expr);
            return;
        }

        if self.implements_clone(ty) {
            self.suggest_cloning_inner(err, ty, expr);
        } else if let ty::Adt(def, args) = ty.kind()
            && def.did().as_local().is_some()
            && def.variants().iter().all(|variant| {
                variant
                    .fields
                    .iter()
                    .all(|field| self.implements_clone(field.ty(self.infcx.tcx, args)))
            })
        {
            let ty_span = self.infcx.tcx.def_span(def.did());
            let mut span: MultiSpan = ty_span.into();
            span.push_span_label(ty_span, "consider implementing `Clone` for this type");
            span.push_span_label(expr.span, "you could clone this value");
            err.span_note(
                span,
                format!("if `{ty}` implemented `Clone`, you could clone the value"),
            );
        } else if let ty::Param(param) = ty.kind()
            && let Some(_clone_trait_def) = self.infcx.tcx.lang_items().clone_trait()
            && let generics = self.infcx.tcx.generics_of(self.mir_def_id())
            && let generic_param = generics.type_param(*param, self.infcx.tcx)
            && let param_span = self.infcx.tcx.def_span(generic_param.def_id)
            && if let Some(UseSpans::FnSelfUse { kind, .. }) = use_spans
                && let CallKind::FnCall { fn_trait_id, self_ty } = kind
                && let ty::Param(_) = self_ty.kind()
                && ty == self_ty
                && [
                    self.infcx.tcx.lang_items().fn_once_trait(),
                    self.infcx.tcx.lang_items().fn_mut_trait(),
                    self.infcx.tcx.lang_items().fn_trait(),
                ]
                .contains(&Some(fn_trait_id))
            {
                // Do not suggest `F: FnOnce() + Clone`.
                false
            } else {
                true
            }
        {
            let mut span: MultiSpan = param_span.into();
            span.push_span_label(
                param_span,
                "consider constraining this type parameter with `Clone`",
            );
            span.push_span_label(expr.span, "you could clone this value");
            err.span_help(
                span,
                format!("if `{ty}` implemented `Clone`, you could clone the value"),
            );
        }
    }

    pub(crate) fn implements_clone(&self, ty: Ty<'tcx>) -> bool {
        let Some(clone_trait_def) = self.infcx.tcx.lang_items().clone_trait() else { return false };
        self.infcx
            .type_implements_trait(clone_trait_def, [ty], self.infcx.param_env)
            .must_apply_modulo_regions()
    }

    /// Given an expression, check if it is a method call `foo.clone()`, where `foo` and
    /// `foo.clone()` both have the same type, returning the span for `.clone()` if so.
    pub(crate) fn clone_on_reference(&self, expr: &hir::Expr<'_>) -> Option<Span> {
        let typeck_results = self.infcx.tcx.typeck(self.mir_def_id());
        if let hir::ExprKind::MethodCall(segment, rcvr, args, span) = expr.kind
            && let Some(expr_ty) = typeck_results.node_type_opt(expr.hir_id)
            && let Some(rcvr_ty) = typeck_results.node_type_opt(rcvr.hir_id)
            && rcvr_ty == expr_ty
            && segment.ident.name == sym::clone
            && args.is_empty()
        {
            Some(span)
        } else {
            None
        }
    }

    fn in_move_closure(&self, expr: &hir::Expr<'_>) -> bool {
        for (_, node) in self.infcx.tcx.hir_parent_iter(expr.hir_id) {
            if let hir::Node::Expr(hir::Expr { kind: hir::ExprKind::Closure(closure), .. }) = node
                && let hir::CaptureBy::Value { .. } = closure.capture_clause
            {
                // `move || x.clone()` will not work. FIXME: suggest `let y = x.clone(); move || y`
                return true;
            }
        }
        false
    }

    fn suggest_cloning_inner(
        &self,
        err: &mut Diag<'_>,
        ty: Ty<'tcx>,
        expr: &hir::Expr<'_>,
    ) -> bool {
        let tcx = self.infcx.tcx;
        if let Some(_) = self.clone_on_reference(expr) {
            // Avoid redundant clone suggestion already suggested in `explain_captures`.
            // See `tests/ui/moves/needs-clone-through-deref.rs`
            return false;
        }
        // We don't want to suggest `.clone()` in a move closure, since the value has already been
        // captured.
        if self.in_move_closure(expr) {
            return false;
        }
        // We also don't want to suggest cloning a closure itself, since the value has already been
        // captured.
        if let hir::ExprKind::Closure(_) = expr.kind {
            return false;
        }
        // Try to find predicates on *generic params* that would allow copying `ty`
        let mut suggestion =
            if let Some(symbol) = tcx.hir().maybe_get_struct_pattern_shorthand_field(expr) {
                format!(": {symbol}.clone()")
            } else {
                ".clone()".to_owned()
            };
        let mut sugg = Vec::with_capacity(2);
        let mut inner_expr = expr;
        let mut is_raw_ptr = false;
        let typeck_result = self.infcx.tcx.typeck(self.mir_def_id());
        // Remove uses of `&` and `*` when suggesting `.clone()`.
        while let hir::ExprKind::AddrOf(.., inner) | hir::ExprKind::Unary(hir::UnOp::Deref, inner) =
            &inner_expr.kind
        {
            if let hir::ExprKind::AddrOf(_, hir::Mutability::Mut, _) = inner_expr.kind {
                // We assume that `&mut` refs are desired for their side-effects, so cloning the
                // value wouldn't do what the user wanted.
                return false;
            }
            inner_expr = inner;
            if let Some(inner_type) = typeck_result.node_type_opt(inner.hir_id) {
                if matches!(inner_type.kind(), ty::RawPtr(..)) {
                    is_raw_ptr = true;
                    break;
                }
            }
        }
        // Cloning the raw pointer doesn't make sense in some cases and would cause a type mismatch
        // error. (see #126863)
        if inner_expr.span.lo() != expr.span.lo() && !is_raw_ptr {
            // Remove "(*" or "(&"
            sugg.push((expr.span.with_hi(inner_expr.span.lo()), String::new()));
        }
        // Check whether `expr` is surrounded by parentheses or not.
        let span = if inner_expr.span.hi() != expr.span.hi() {
            // Account for `(*x)` to suggest `x.clone()`.
            if is_raw_ptr {
                expr.span.shrink_to_hi()
            } else {
                // Remove the close parenthesis ")"
                expr.span.with_lo(inner_expr.span.hi())
            }
        } else {
            if is_raw_ptr {
                sugg.push((expr.span.shrink_to_lo(), "(".to_string()));
                suggestion = ").clone()".to_string();
            }
            expr.span.shrink_to_hi()
        };
        sugg.push((span, suggestion));
        let msg = if let ty::Adt(def, _) = ty.kind()
            && [tcx.get_diagnostic_item(sym::Arc), tcx.get_diagnostic_item(sym::Rc)]
                .contains(&Some(def.did()))
        {
            "clone the value to increment its reference count"
        } else {
            "consider cloning the value if the performance cost is acceptable"
        };
        err.multipart_suggestion_verbose(msg, sugg, Applicability::MachineApplicable);
        true
    }

    fn suggest_adding_bounds(&self, err: &mut Diag<'_>, ty: Ty<'tcx>, def_id: DefId, span: Span) {
        let tcx = self.infcx.tcx;
        let generics = tcx.generics_of(self.mir_def_id());

        let Some(hir_generics) = tcx
            .typeck_root_def_id(self.mir_def_id().to_def_id())
            .as_local()
            .and_then(|def_id| tcx.hir_get_generics(def_id))
        else {
            return;
        };
        // Try to find predicates on *generic params* that would allow copying `ty`
        let ocx = ObligationCtxt::new_with_diagnostics(self.infcx);
        let cause = ObligationCause::misc(span, self.mir_def_id());

        ocx.register_bound(cause, self.infcx.param_env, ty, def_id);
        let errors = ocx.select_all_or_error();

        // Only emit suggestion if all required predicates are on generic
        let predicates: Result<Vec<_>, _> = errors
            .into_iter()
            .map(|err| match err.obligation.predicate.kind().skip_binder() {
                PredicateKind::Clause(ty::ClauseKind::Trait(predicate)) => {
                    match *predicate.self_ty().kind() {
                        ty::Param(param_ty) => Ok((
                            generics.type_param(param_ty, tcx),
                            predicate.trait_ref.print_trait_sugared().to_string(),
                            Some(predicate.trait_ref.def_id),
                        )),
                        _ => Err(()),
                    }
                }
                _ => Err(()),
            })
            .collect();

        if let Ok(predicates) = predicates {
            suggest_constraining_type_params(
                tcx,
                hir_generics,
                err,
                predicates.iter().map(|(param, constraint, def_id)| {
                    (param.name.as_str(), &**constraint, *def_id)
                }),
                None,
            );
        }
    }

    pub(crate) fn report_move_out_while_borrowed(
        &mut self,
        location: Location,
        (place, span): (Place<'tcx>, Span),
        borrow: &BorrowData<'tcx>,
    ) {
        debug!(
            "report_move_out_while_borrowed: location={:?} place={:?} span={:?} borrow={:?}",
            location, place, span, borrow
        );
        let value_msg = self.describe_any_place(place.as_ref());
        let borrow_msg = self.describe_any_place(borrow.borrowed_place.as_ref());

        let borrow_spans = self.retrieve_borrow_spans(borrow);
        let borrow_span = borrow_spans.args_or_use();

        let move_spans = self.move_spans(place.as_ref(), location);
        let span = move_spans.args_or_use();

        let mut err = self.cannot_move_when_borrowed(
            span,
            borrow_span,
            &self.describe_any_place(place.as_ref()),
            &borrow_msg,
            &value_msg,
        );
        self.note_due_to_edition_2024_opaque_capture_rules(borrow, &mut err);

        borrow_spans.var_path_only_subdiag(&mut err, crate::InitializationRequiringAction::Borrow);

        move_spans.var_subdiag(&mut err, None, |kind, var_span| {
            use crate::session_diagnostics::CaptureVarCause::*;
            match kind {
                hir::ClosureKind::Coroutine(_) => MoveUseInCoroutine { var_span },
                hir::ClosureKind::Closure | hir::ClosureKind::CoroutineClosure(_) => {
                    MoveUseInClosure { var_span }
                }
            }
        });

        self.explain_why_borrow_contains_point(location, borrow, None)
            .add_explanation_to_diagnostic(&self, &mut err, "", Some(borrow_span), None);
        self.suggest_copy_for_type_in_cloned_ref(&mut err, place);
        let typeck_results = self.infcx.tcx.typeck(self.mir_def_id());
        if let Some(expr) = self.find_expr(borrow_span) {
            // This is a borrow span, so we want to suggest cloning the referent.
            if let hir::ExprKind::AddrOf(_, _, borrowed_expr) = expr.kind
                && let Some(ty) = typeck_results.expr_ty_opt(borrowed_expr)
            {
                self.suggest_cloning(&mut err, ty, borrowed_expr, Some(move_spans));
            } else if typeck_results.expr_adjustments(expr).first().is_some_and(|adj| {
                matches!(
                    adj.kind,
                    ty::adjustment::Adjust::Borrow(ty::adjustment::AutoBorrow::Ref(
                        ty::adjustment::AutoBorrowMutability::Not
                            | ty::adjustment::AutoBorrowMutability::Mut {
                                allow_two_phase_borrow: ty::adjustment::AllowTwoPhase::No
                            }
                    ))
                )
            }) && let Some(ty) = typeck_results.expr_ty_opt(expr)
            {
                self.suggest_cloning(&mut err, ty, expr, Some(move_spans));
            }
        }
        self.buffer_error(err);
    }

    pub(crate) fn report_use_while_mutably_borrowed(
        &self,
        location: Location,
        (place, _span): (Place<'tcx>, Span),
        borrow: &BorrowData<'tcx>,
    ) -> Diag<'infcx> {
        let borrow_spans = self.retrieve_borrow_spans(borrow);
        let borrow_span = borrow_spans.args_or_use();

        // Conflicting borrows are reported separately, so only check for move
        // captures.
        let use_spans = self.move_spans(place.as_ref(), location);
        let span = use_spans.var_or_use();

        // If the attempted use is in a closure then we do not care about the path span of the
        // place we are currently trying to use we call `var_span_label` on `borrow_spans` to
        // annotate if the existing borrow was in a closure.
        let mut err = self.cannot_use_when_mutably_borrowed(
            span,
            &self.describe_any_place(place.as_ref()),
            borrow_span,
            &self.describe_any_place(borrow.borrowed_place.as_ref()),
        );
        self.note_due_to_edition_2024_opaque_capture_rules(borrow, &mut err);

        borrow_spans.var_subdiag(&mut err, Some(borrow.kind), |kind, var_span| {
            use crate::session_diagnostics::CaptureVarCause::*;
            let place = &borrow.borrowed_place;
            let desc_place = self.describe_any_place(place.as_ref());
            match kind {
                hir::ClosureKind::Coroutine(_) => {
                    BorrowUsePlaceCoroutine { place: desc_place, var_span, is_single_var: true }
                }
                hir::ClosureKind::Closure | hir::ClosureKind::CoroutineClosure(_) => {
                    BorrowUsePlaceClosure { place: desc_place, var_span, is_single_var: true }
                }
            }
        });

        self.explain_why_borrow_contains_point(location, borrow, None)
            .add_explanation_to_diagnostic(&self, &mut err, "", None, None);
        err
    }

    pub(crate) fn report_conflicting_borrow(
        &self,
        location: Location,
        (place, span): (Place<'tcx>, Span),
        gen_borrow_kind: BorrowKind,
        issued_borrow: &BorrowData<'tcx>,
    ) -> Diag<'infcx> {
        let issued_spans = self.retrieve_borrow_spans(issued_borrow);
        let issued_span = issued_spans.args_or_use();

        let borrow_spans = self.borrow_spans(span, location);
        let span = borrow_spans.args_or_use();

        let container_name = if issued_spans.for_coroutine() || borrow_spans.for_coroutine() {
            "coroutine"
        } else {
            "closure"
        };

        let (desc_place, msg_place, msg_borrow, union_type_name) =
            self.describe_place_for_conflicting_borrow(place, issued_borrow.borrowed_place);

        let explanation = self.explain_why_borrow_contains_point(location, issued_borrow, None);
        let second_borrow_desc = if explanation.is_explained() { "second " } else { "" };

        // FIXME: supply non-"" `opt_via` when appropriate
        let first_borrow_desc;
        let mut err = match (gen_borrow_kind, issued_borrow.kind) {
            (
                BorrowKind::Shared | BorrowKind::Fake(FakeBorrowKind::Deep),
                BorrowKind::Mut { kind: MutBorrowKind::Default | MutBorrowKind::TwoPhaseBorrow },
            ) => {
                first_borrow_desc = "mutable ";
                let mut err = self.cannot_reborrow_already_borrowed(
                    span,
                    &desc_place,
                    &msg_place,
                    "immutable",
                    issued_span,
                    "it",
                    "mutable",
                    &msg_borrow,
                    None,
                );
                self.suggest_slice_method_if_applicable(
                    &mut err,
                    place,
                    issued_borrow.borrowed_place,
                    span,
                    issued_span,
                );
                err
            }
            (
                BorrowKind::Mut { kind: MutBorrowKind::Default | MutBorrowKind::TwoPhaseBorrow },
                BorrowKind::Shared | BorrowKind::Fake(FakeBorrowKind::Deep),
            ) => {
                first_borrow_desc = "immutable ";
                let mut err = self.cannot_reborrow_already_borrowed(
                    span,
                    &desc_place,
                    &msg_place,
                    "mutable",
                    issued_span,
                    "it",
                    "immutable",
                    &msg_borrow,
                    None,
                );
                self.suggest_slice_method_if_applicable(
                    &mut err,
                    place,
                    issued_borrow.borrowed_place,
                    span,
                    issued_span,
                );
                self.suggest_binding_for_closure_capture_self(&mut err, &issued_spans);
                self.suggest_using_closure_argument_instead_of_capture(
                    &mut err,
                    issued_borrow.borrowed_place,
                    &issued_spans,
                );
                err
            }

            (
                BorrowKind::Mut { kind: MutBorrowKind::Default | MutBorrowKind::TwoPhaseBorrow },
                BorrowKind::Mut { kind: MutBorrowKind::Default | MutBorrowKind::TwoPhaseBorrow },
            ) => {
                first_borrow_desc = "first ";
                let mut err = self.cannot_mutably_borrow_multiply(
                    span,
                    &desc_place,
                    &msg_place,
                    issued_span,
                    &msg_borrow,
                    None,
                );
                self.suggest_slice_method_if_applicable(
                    &mut err,
                    place,
                    issued_borrow.borrowed_place,
                    span,
                    issued_span,
                );
                self.suggest_using_closure_argument_instead_of_capture(
                    &mut err,
                    issued_borrow.borrowed_place,
                    &issued_spans,
                );
                self.explain_iterator_advancement_in_for_loop_if_applicable(
                    &mut err,
                    span,
                    &issued_spans,
                );
                err
            }

            (
                BorrowKind::Mut { kind: MutBorrowKind::ClosureCapture },
                BorrowKind::Mut { kind: MutBorrowKind::ClosureCapture },
            ) => {
                first_borrow_desc = "first ";
                self.cannot_uniquely_borrow_by_two_closures(span, &desc_place, issued_span, None)
            }

            (BorrowKind::Mut { .. }, BorrowKind::Fake(FakeBorrowKind::Shallow)) => {
                if let Some(immutable_section_description) =
                    self.classify_immutable_section(issued_borrow.assigned_place)
                {
                    let mut err = self.cannot_mutate_in_immutable_section(
                        span,
                        issued_span,
                        &desc_place,
                        immutable_section_description,
                        "mutably borrow",
                    );
                    borrow_spans.var_subdiag(
                        &mut err,
                        Some(BorrowKind::Mut { kind: MutBorrowKind::ClosureCapture }),
                        |kind, var_span| {
                            use crate::session_diagnostics::CaptureVarCause::*;
                            match kind {
                                hir::ClosureKind::Coroutine(_) => BorrowUsePlaceCoroutine {
                                    place: desc_place,
                                    var_span,
                                    is_single_var: true,
                                },
                                hir::ClosureKind::Closure
                                | hir::ClosureKind::CoroutineClosure(_) => BorrowUsePlaceClosure {
                                    place: desc_place,
                                    var_span,
                                    is_single_var: true,
                                },
                            }
                        },
                    );
                    return err;
                } else {
                    first_borrow_desc = "immutable ";
                    self.cannot_reborrow_already_borrowed(
                        span,
                        &desc_place,
                        &msg_place,
                        "mutable",
                        issued_span,
                        "it",
                        "immutable",
                        &msg_borrow,
                        None,
                    )
                }
            }

            (BorrowKind::Mut { kind: MutBorrowKind::ClosureCapture }, _) => {
                first_borrow_desc = "first ";
                self.cannot_uniquely_borrow_by_one_closure(
                    span,
                    container_name,
                    &desc_place,
                    "",
                    issued_span,
                    "it",
                    "",
                    None,
                )
            }

            (
                BorrowKind::Shared | BorrowKind::Fake(FakeBorrowKind::Deep),
                BorrowKind::Mut { kind: MutBorrowKind::ClosureCapture },
            ) => {
                first_borrow_desc = "first ";
                self.cannot_reborrow_already_uniquely_borrowed(
                    span,
                    container_name,
                    &desc_place,
                    "",
                    "immutable",
                    issued_span,
                    "",
                    None,
                    second_borrow_desc,
                )
            }

            (BorrowKind::Mut { .. }, BorrowKind::Mut { kind: MutBorrowKind::ClosureCapture }) => {
                first_borrow_desc = "first ";
                self.cannot_reborrow_already_uniquely_borrowed(
                    span,
                    container_name,
                    &desc_place,
                    "",
                    "mutable",
                    issued_span,
                    "",
                    None,
                    second_borrow_desc,
                )
            }

            (
                BorrowKind::Shared | BorrowKind::Fake(FakeBorrowKind::Deep),
                BorrowKind::Shared | BorrowKind::Fake(_),
            )
            | (
                BorrowKind::Fake(FakeBorrowKind::Shallow),
                BorrowKind::Mut { .. } | BorrowKind::Shared | BorrowKind::Fake(_),
            ) => {
                unreachable!()
            }
        };
        self.note_due_to_edition_2024_opaque_capture_rules(issued_borrow, &mut err);

        if issued_spans == borrow_spans {
            borrow_spans.var_subdiag(&mut err, Some(gen_borrow_kind), |kind, var_span| {
                use crate::session_diagnostics::CaptureVarCause::*;
                match kind {
                    hir::ClosureKind::Coroutine(_) => BorrowUsePlaceCoroutine {
                        place: desc_place,
                        var_span,
                        is_single_var: false,
                    },
                    hir::ClosureKind::Closure | hir::ClosureKind::CoroutineClosure(_) => {
                        BorrowUsePlaceClosure { place: desc_place, var_span, is_single_var: false }
                    }
                }
            });
        } else {
            issued_spans.var_subdiag(&mut err, Some(issued_borrow.kind), |kind, var_span| {
                use crate::session_diagnostics::CaptureVarCause::*;
                let borrow_place = &issued_borrow.borrowed_place;
                let borrow_place_desc = self.describe_any_place(borrow_place.as_ref());
                match kind {
                    hir::ClosureKind::Coroutine(_) => {
                        FirstBorrowUsePlaceCoroutine { place: borrow_place_desc, var_span }
                    }
                    hir::ClosureKind::Closure | hir::ClosureKind::CoroutineClosure(_) => {
                        FirstBorrowUsePlaceClosure { place: borrow_place_desc, var_span }
                    }
                }
            });

            borrow_spans.var_subdiag(&mut err, Some(gen_borrow_kind), |kind, var_span| {
                use crate::session_diagnostics::CaptureVarCause::*;
                match kind {
                    hir::ClosureKind::Coroutine(_) => {
                        SecondBorrowUsePlaceCoroutine { place: desc_place, var_span }
                    }
                    hir::ClosureKind::Closure | hir::ClosureKind::CoroutineClosure(_) => {
                        SecondBorrowUsePlaceClosure { place: desc_place, var_span }
                    }
                }
            });
        }

        if union_type_name != "" {
            err.note(format!(
                "{msg_place} is a field of the union `{union_type_name}`, so it overlaps the field {msg_borrow}",
            ));
        }

        explanation.add_explanation_to_diagnostic(
            &self,
            &mut err,
            first_borrow_desc,
            None,
            Some((issued_span, span)),
        );

        self.suggest_using_local_if_applicable(&mut err, location, issued_borrow, explanation);
        self.suggest_copy_for_type_in_cloned_ref(&mut err, place);

        err
    }

    fn suggest_copy_for_type_in_cloned_ref(&self, err: &mut Diag<'infcx>, place: Place<'tcx>) {
        let tcx = self.infcx.tcx;
        let Some(body_id) = tcx.hir_node(self.mir_hir_id()).body_id() else { return };

        struct FindUselessClone<'tcx> {
            tcx: TyCtxt<'tcx>,
            typeck_results: &'tcx ty::TypeckResults<'tcx>,
            clones: Vec<&'tcx hir::Expr<'tcx>>,
        }
        impl<'tcx> FindUselessClone<'tcx> {
            fn new(tcx: TyCtxt<'tcx>, def_id: LocalDefId) -> Self {
                Self { tcx, typeck_results: tcx.typeck(def_id), clones: vec![] }
            }
        }
        impl<'tcx> Visitor<'tcx> for FindUselessClone<'tcx> {
            fn visit_expr(&mut self, ex: &'tcx hir::Expr<'tcx>) {
                if let hir::ExprKind::MethodCall(..) = ex.kind
                    && let Some(method_def_id) =
                        self.typeck_results.type_dependent_def_id(ex.hir_id)
                    && self.tcx.is_lang_item(self.tcx.parent(method_def_id), LangItem::Clone)
                {
                    self.clones.push(ex);
                }
                hir::intravisit::walk_expr(self, ex);
            }
        }

        let mut expr_finder = FindUselessClone::new(tcx, self.mir_def_id());

        let body = tcx.hir_body(body_id).value;
        expr_finder.visit_expr(body);

        struct Holds<'tcx> {
            ty: Ty<'tcx>,
        }

        impl<'tcx> TypeVisitor<TyCtxt<'tcx>> for Holds<'tcx> {
            type Result = std::ops::ControlFlow<()>;

            fn visit_ty(&mut self, t: Ty<'tcx>) -> Self::Result {
                if t == self.ty {
                    return ControlFlow::Break(());
                }
                t.super_visit_with(self)
            }
        }

        let mut types_to_constrain = FxIndexSet::default();

        let local_ty = self.body.local_decls[place.local].ty;
        let typeck_results = tcx.typeck(self.mir_def_id());
        let clone = tcx.require_lang_item(LangItem::Clone, Some(body.span));
        for expr in expr_finder.clones {
            if let hir::ExprKind::MethodCall(_, rcvr, _, span) = expr.kind
                && let Some(rcvr_ty) = typeck_results.node_type_opt(rcvr.hir_id)
                && let Some(ty) = typeck_results.node_type_opt(expr.hir_id)
                && rcvr_ty == ty
                && let ty::Ref(_, inner, _) = rcvr_ty.kind()
                && let inner = inner.peel_refs()
                && (Holds { ty: inner }).visit_ty(local_ty).is_break()
                && let None =
                    self.infcx.type_implements_trait_shallow(clone, inner, self.infcx.param_env)
            {
                err.span_label(
                    span,
                    format!(
                        "this call doesn't do anything, the result is still `{rcvr_ty}` \
                             because `{inner}` doesn't implement `Clone`",
                    ),
                );
                types_to_constrain.insert(inner);
            }
        }
        for ty in types_to_constrain {
            self.suggest_adding_bounds_or_derive(err, ty, clone, body.span);
        }
    }

    pub(crate) fn suggest_adding_bounds_or_derive(
        &self,
        err: &mut Diag<'_>,
        ty: Ty<'tcx>,
        trait_def_id: DefId,
        span: Span,
    ) {
        self.suggest_adding_bounds(err, ty, trait_def_id, span);
        if let ty::Adt(..) = ty.kind() {
            // The type doesn't implement the trait.
            let trait_ref =
                ty::Binder::dummy(ty::TraitRef::new(self.infcx.tcx, trait_def_id, [ty]));
            let obligation = Obligation::new(
                self.infcx.tcx,
                ObligationCause::dummy(),
                self.infcx.param_env,
                trait_ref,
            );
            self.infcx.err_ctxt().suggest_derive(
                &obligation,
                err,
                trait_ref.upcast(self.infcx.tcx),
            );
        }
    }

    #[instrument(level = "debug", skip(self, err))]
    fn suggest_using_local_if_applicable(
        &self,
        err: &mut Diag<'_>,
        location: Location,
        issued_borrow: &BorrowData<'tcx>,
        explanation: BorrowExplanation<'tcx>,
    ) {
        let used_in_call = matches!(
            explanation,
            BorrowExplanation::UsedLater(
                _,
                LaterUseKind::Call | LaterUseKind::Other,
                _call_span,
                _
            )
        );
        if !used_in_call {
            debug!("not later used in call");
            return;
        }
        if matches!(
            self.body.local_decls[issued_borrow.borrowed_place.local].local_info(),
            LocalInfo::IfThenRescopeTemp { .. }
        ) {
            // A better suggestion will be issued by the `if_let_rescope` lint
            return;
        }

        let use_span = if let BorrowExplanation::UsedLater(_, LaterUseKind::Other, use_span, _) =
            explanation
        {
            Some(use_span)
        } else {
            None
        };

        let outer_call_loc =
            if let TwoPhaseActivation::ActivatedAt(loc) = issued_borrow.activation_location {
                loc
            } else {
                issued_borrow.reserve_location
            };
        let outer_call_stmt = self.body.stmt_at(outer_call_loc);

        let inner_param_location = location;
        let Some(inner_param_stmt) = self.body.stmt_at(inner_param_location).left() else {
            debug!("`inner_param_location` {:?} is not for a statement", inner_param_location);
            return;
        };
        let Some(&inner_param) = inner_param_stmt.kind.as_assign().map(|(p, _)| p) else {
            debug!(
                "`inner_param_location` {:?} is not for an assignment: {:?}",
                inner_param_location, inner_param_stmt
            );
            return;
        };
        let inner_param_uses = find_all_local_uses::find(self.body, inner_param.local);
        let Some((inner_call_loc, inner_call_term)) =
            inner_param_uses.into_iter().find_map(|loc| {
                let Either::Right(term) = self.body.stmt_at(loc) else {
                    debug!("{:?} is a statement, so it can't be a call", loc);
                    return None;
                };
                let TerminatorKind::Call { args, .. } = &term.kind else {
                    debug!("not a call: {:?}", term);
                    return None;
                };
                debug!("checking call args for uses of inner_param: {:?}", args);
                args.iter()
                    .map(|a| &a.node)
                    .any(|a| a == &Operand::Move(inner_param))
                    .then_some((loc, term))
            })
        else {
            debug!("no uses of inner_param found as a by-move call arg");
            return;
        };
        debug!("===> outer_call_loc = {:?}, inner_call_loc = {:?}", outer_call_loc, inner_call_loc);

        let inner_call_span = inner_call_term.source_info.span;
        let outer_call_span = match use_span {
            Some(span) => span,
            None => outer_call_stmt.either(|s| s.source_info, |t| t.source_info).span,
        };
        if outer_call_span == inner_call_span || !outer_call_span.contains(inner_call_span) {
            // FIXME: This stops the suggestion in some cases where it should be emitted.
            //        Fix the spans for those cases so it's emitted correctly.
            debug!(
                "outer span {:?} does not strictly contain inner span {:?}",
                outer_call_span, inner_call_span
            );
            return;
        }
        err.span_help(
            inner_call_span,
            format!(
                "try adding a local storing this{}...",
                if use_span.is_some() { "" } else { " argument" }
            ),
        );
        err.span_help(
            outer_call_span,
            format!(
                "...and then using that local {}",
                if use_span.is_some() { "here" } else { "as the argument to this call" }
            ),
        );
    }

    pub(crate) fn find_expr(&self, span: Span) -> Option<&'tcx hir::Expr<'tcx>> {
        let tcx = self.infcx.tcx;
        let body_id = tcx.hir_node(self.mir_hir_id()).body_id()?;
        let mut expr_finder = FindExprBySpan::new(span, tcx);
        expr_finder.visit_expr(tcx.hir_body(body_id).value);
        expr_finder.result
    }

    fn suggest_slice_method_if_applicable(
        &self,
        err: &mut Diag<'_>,
        place: Place<'tcx>,
        borrowed_place: Place<'tcx>,
        span: Span,
        issued_span: Span,
    ) {
        let tcx = self.infcx.tcx;

        let has_split_at_mut = |ty: Ty<'tcx>| {
            let ty = ty.peel_refs();
            match ty.kind() {
                ty::Array(..) | ty::Slice(..) => true,
                ty::Adt(def, _) if tcx.get_diagnostic_item(sym::Vec) == Some(def.did()) => true,
                _ if ty == tcx.types.str_ => true,
                _ => false,
            }
        };
        if let ([ProjectionElem::Index(index1)], [ProjectionElem::Index(index2)])
        | (
            [ProjectionElem::Deref, ProjectionElem::Index(index1)],
            [ProjectionElem::Deref, ProjectionElem::Index(index2)],
        ) = (&place.projection[..], &borrowed_place.projection[..])
        {
            let decl1 = &self.body.local_decls[*index1];
            let decl2 = &self.body.local_decls[*index2];

            let mut note_default_suggestion = || {
                err.help(
                    "consider using `.split_at_mut(position)` or similar method to obtain two \
                     mutable non-overlapping sub-slices",
                )
                .help(
                    "consider using `.swap(index_1, index_2)` to swap elements at the specified \
                     indices",
                );
            };

            let Some(index1) = self.find_expr(decl1.source_info.span) else {
                note_default_suggestion();
                return;
            };

            let Some(index2) = self.find_expr(decl2.source_info.span) else {
                note_default_suggestion();
                return;
            };

            let sm = tcx.sess.source_map();

            let Ok(index1_str) = sm.span_to_snippet(index1.span) else {
                note_default_suggestion();
                return;
            };

            let Ok(index2_str) = sm.span_to_snippet(index2.span) else {
                note_default_suggestion();
                return;
            };

            let Some(object) = tcx.hir_parent_id_iter(index1.hir_id).find_map(|id| {
                if let hir::Node::Expr(expr) = tcx.hir_node(id)
                    && let hir::ExprKind::Index(obj, ..) = expr.kind
                {
                    Some(obj)
                } else {
                    None
                }
            }) else {
                note_default_suggestion();
                return;
            };

            let Ok(obj_str) = sm.span_to_snippet(object.span) else {
                note_default_suggestion();
                return;
            };

            let Some(swap_call) = tcx.hir_parent_id_iter(object.hir_id).find_map(|id| {
                if let hir::Node::Expr(call) = tcx.hir_node(id)
                    && let hir::ExprKind::Call(callee, ..) = call.kind
                    && let hir::ExprKind::Path(qpath) = callee.kind
                    && let hir::QPath::Resolved(None, res) = qpath
                    && let hir::def::Res::Def(_, did) = res.res
                    && tcx.is_diagnostic_item(sym::mem_swap, did)
                {
                    Some(call)
                } else {
                    None
                }
            }) else {
                let hir::Node::Expr(parent) = tcx.parent_hir_node(index1.hir_id) else { return };
                let hir::ExprKind::Index(_, idx1, _) = parent.kind else { return };
                let hir::Node::Expr(parent) = tcx.parent_hir_node(index2.hir_id) else { return };
                let hir::ExprKind::Index(_, idx2, _) = parent.kind else { return };
                if !idx1.equivalent_for_indexing(idx2) {
                    err.help("use `.split_at_mut(position)` to obtain two mutable non-overlapping sub-slices");
                }
                return;
            };

            err.span_suggestion(
                swap_call.span,
                "use `.swap()` to swap elements at the specified indices instead",
                format!("{obj_str}.swap({index1_str}, {index2_str})"),
                Applicability::MachineApplicable,
            );
            return;
        }
        let place_ty = PlaceRef::ty(&place.as_ref(), self.body, tcx).ty;
        let borrowed_place_ty = PlaceRef::ty(&borrowed_place.as_ref(), self.body, tcx).ty;
        if !has_split_at_mut(place_ty) && !has_split_at_mut(borrowed_place_ty) {
            // Only mention `split_at_mut` on `Vec`, array and slices.
            return;
        }
        let Some(index1) = self.find_expr(span) else { return };
        let hir::Node::Expr(parent) = tcx.parent_hir_node(index1.hir_id) else { return };
        let hir::ExprKind::Index(_, idx1, _) = parent.kind else { return };
        let Some(index2) = self.find_expr(issued_span) else { return };
        let hir::Node::Expr(parent) = tcx.parent_hir_node(index2.hir_id) else { return };
        let hir::ExprKind::Index(_, idx2, _) = parent.kind else { return };
        if idx1.equivalent_for_indexing(idx2) {
            // `let a = &mut foo[0]` and `let b = &mut foo[0]`? Don't mention `split_at_mut`
            return;
        }
        err.help("use `.split_at_mut(position)` to obtain two mutable non-overlapping sub-slices");
    }

    /// Suggest using `while let` for call `next` on an iterator in a for loop.
    ///
    /// For example:
    /// ```ignore (illustrative)
    ///
    /// for x in iter {
    ///     ...
    ///     iter.next()
    /// }
    /// ```
    pub(crate) fn explain_iterator_advancement_in_for_loop_if_applicable(
        &self,
        err: &mut Diag<'_>,
        span: Span,
        issued_spans: &UseSpans<'tcx>,
    ) {
        let issue_span = issued_spans.args_or_use();
        let tcx = self.infcx.tcx;

        let Some(body_id) = tcx.hir_node(self.mir_hir_id()).body_id() else { return };
        let typeck_results = tcx.typeck(self.mir_def_id());

        struct ExprFinder<'hir> {
            issue_span: Span,
            expr_span: Span,
            body_expr: Option<&'hir hir::Expr<'hir>>,
            loop_bind: Option<&'hir Ident>,
            loop_span: Option<Span>,
            head_span: Option<Span>,
            pat_span: Option<Span>,
            head: Option<&'hir hir::Expr<'hir>>,
        }
        impl<'hir> Visitor<'hir> for ExprFinder<'hir> {
            fn visit_expr(&mut self, ex: &'hir hir::Expr<'hir>) {
                // Try to find
                // let result = match IntoIterator::into_iter(<head>) {
                //     mut iter => {
                //         [opt_ident]: loop {
                //             match Iterator::next(&mut iter) {
                //                 None => break,
                //                 Some(<pat>) => <body>,
                //             };
                //         }
                //     }
                // };
                // corresponding to the desugaring of a for loop `for <pat> in <head> { <body> }`.
                if let hir::ExprKind::Call(path, [arg]) = ex.kind
                    && let hir::ExprKind::Path(hir::QPath::LangItem(LangItem::IntoIterIntoIter, _)) =
                        path.kind
                    && arg.span.contains(self.issue_span)
                {
                    // Find `IntoIterator::into_iter(<head>)`
                    self.head = Some(arg);
                }
                if let hir::ExprKind::Loop(
                    hir::Block { stmts: [stmt, ..], .. },
                    _,
                    hir::LoopSource::ForLoop,
                    _,
                ) = ex.kind
                    && let hir::StmtKind::Expr(hir::Expr {
                        kind: hir::ExprKind::Match(call, [_, bind, ..], _),
                        span: head_span,
                        ..
                    }) = stmt.kind
                    && let hir::ExprKind::Call(path, _args) = call.kind
                    && let hir::ExprKind::Path(hir::QPath::LangItem(LangItem::IteratorNext, _)) =
                        path.kind
                    && let hir::PatKind::Struct(path, [field, ..], _) = bind.pat.kind
                    && let hir::QPath::LangItem(LangItem::OptionSome, pat_span) = path
                    && call.span.contains(self.issue_span)
                {
                    // Find `<pat>` and the span for the whole `for` loop.
                    if let PatField {
                        pat: hir::Pat { kind: hir::PatKind::Binding(_, _, ident, ..), .. },
                        ..
                    } = field
                    {
                        self.loop_bind = Some(ident);
                    }
                    self.head_span = Some(*head_span);
                    self.pat_span = Some(pat_span);
                    self.loop_span = Some(stmt.span);
                }

                if let hir::ExprKind::MethodCall(body_call, recv, ..) = ex.kind
                    && body_call.ident.name == sym::next
                    && recv.span.source_equal(self.expr_span)
                {
                    self.body_expr = Some(ex);
                }

                hir::intravisit::walk_expr(self, ex);
            }
        }
        let mut finder = ExprFinder {
            expr_span: span,
            issue_span,
            loop_bind: None,
            body_expr: None,
            head_span: None,
            loop_span: None,
            pat_span: None,
            head: None,
        };
        finder.visit_expr(tcx.hir_body(body_id).value);

        if let Some(body_expr) = finder.body_expr
            && let Some(loop_span) = finder.loop_span
            && let Some(def_id) = typeck_results.type_dependent_def_id(body_expr.hir_id)
            && let Some(trait_did) = tcx.trait_of_item(def_id)
            && tcx.is_diagnostic_item(sym::Iterator, trait_did)
        {
            if let Some(loop_bind) = finder.loop_bind {
                err.note(format!(
                    "a for loop advances the iterator for you, the result is stored in `{}`",
                    loop_bind.name,
                ));
            } else {
                err.note(
                    "a for loop advances the iterator for you, the result is stored in its pattern",
                );
            }
            let msg = "if you want to call `next` on a iterator within the loop, consider using \
                       `while let`";
            if let Some(head) = finder.head
                && let Some(pat_span) = finder.pat_span
                && loop_span.contains(body_expr.span)
                && loop_span.contains(head.span)
            {
                let sm = self.infcx.tcx.sess.source_map();

                let mut sugg = vec![];
                if let hir::ExprKind::Path(hir::QPath::Resolved(None, _)) = head.kind {
                    // A bare path doesn't need a `let` assignment, it's already a simple
                    // binding access.
                    // As a new binding wasn't added, we don't need to modify the advancing call.
                    sugg.push((loop_span.with_hi(pat_span.lo()), "while let Some(".to_string()));
                    sugg.push((
                        pat_span.shrink_to_hi().with_hi(head.span.lo()),
                        ") = ".to_string(),
                    ));
                    sugg.push((head.span.shrink_to_hi(), ".next()".to_string()));
                } else {
                    // Needs a new a `let` binding.
                    let indent = if let Some(indent) = sm.indentation_before(loop_span) {
                        format!("\n{indent}")
                    } else {
                        " ".to_string()
                    };
                    let Ok(head_str) = sm.span_to_snippet(head.span) else {
                        err.help(msg);
                        return;
                    };
                    sugg.push((
                        loop_span.with_hi(pat_span.lo()),
                        format!("let iter = {head_str};{indent}while let Some("),
                    ));
                    sugg.push((
                        pat_span.shrink_to_hi().with_hi(head.span.hi()),
                        ") = iter.next()".to_string(),
                    ));
                    // As a new binding was added, we should change how the iterator is advanced to
                    // use the newly introduced binding.
                    if let hir::ExprKind::MethodCall(_, recv, ..) = body_expr.kind
                        && let hir::ExprKind::Path(hir::QPath::Resolved(None, ..)) = recv.kind
                    {
                        // As we introduced a `let iter = <head>;`, we need to change where the
                        // already borrowed value was accessed from `<recv>.next()` to
                        // `iter.next()`.
                        sugg.push((recv.span, "iter".to_string()));
                    }
                }
                err.multipart_suggestion(msg, sugg, Applicability::MaybeIncorrect);
            } else {
                err.help(msg);
            }
        }
    }

    /// Suggest using closure argument instead of capture.
    ///
    /// For example:
    /// ```ignore (illustrative)
    /// struct S;
    ///
    /// impl S {
    ///     fn call(&mut self, f: impl Fn(&mut Self)) { /* ... */ }
    ///     fn x(&self) {}
    /// }
    ///
    ///     let mut v = S;
    ///     v.call(|this: &mut S| v.x());
    /// //  ^\                    ^-- help: try using the closure argument: `this`
    /// //    *-- error: cannot borrow `v` as mutable because it is also borrowed as immutable
    /// ```
    fn suggest_using_closure_argument_instead_of_capture(
        &self,
        err: &mut Diag<'_>,
        borrowed_place: Place<'tcx>,
        issued_spans: &UseSpans<'tcx>,
    ) {
        let &UseSpans::ClosureUse { capture_kind_span, .. } = issued_spans else { return };
        let tcx = self.infcx.tcx;

        // Get the type of the local that we are trying to borrow
        let local = borrowed_place.local;
        let local_ty = self.body.local_decls[local].ty;

        // Get the body the error happens in
        let Some(body_id) = tcx.hir_node(self.mir_hir_id()).body_id() else { return };

        let body_expr = tcx.hir_body(body_id).value;

        struct ClosureFinder<'hir> {
            tcx: TyCtxt<'hir>,
            borrow_span: Span,
            res: Option<(&'hir hir::Expr<'hir>, &'hir hir::Closure<'hir>)>,
            /// The path expression with the `borrow_span` span
            error_path: Option<(&'hir hir::Expr<'hir>, &'hir hir::QPath<'hir>)>,
        }
        impl<'hir> Visitor<'hir> for ClosureFinder<'hir> {
            type NestedFilter = OnlyBodies;

            fn maybe_tcx(&mut self) -> Self::MaybeTyCtxt {
                self.tcx
            }

            fn visit_expr(&mut self, ex: &'hir hir::Expr<'hir>) {
                if let hir::ExprKind::Path(qpath) = &ex.kind
                    && ex.span == self.borrow_span
                {
                    self.error_path = Some((ex, qpath));
                }

                if let hir::ExprKind::Closure(closure) = ex.kind
                    && ex.span.contains(self.borrow_span)
                    // To support cases like `|| { v.call(|this| v.get()) }`
                    // FIXME: actually support such cases (need to figure out how to move from the
                    // capture place to original local).
                    && self.res.as_ref().is_none_or(|(prev_res, _)| prev_res.span.contains(ex.span))
                {
                    self.res = Some((ex, closure));
                }

                hir::intravisit::walk_expr(self, ex);
            }
        }

        // Find the closure that most tightly wraps `capture_kind_span`
        let mut finder =
            ClosureFinder { tcx, borrow_span: capture_kind_span, res: None, error_path: None };
        finder.visit_expr(body_expr);
        let Some((closure_expr, closure)) = finder.res else { return };

        let typeck_results = tcx.typeck(self.mir_def_id());

        // Check that the parent of the closure is a method call,
        // with receiver matching with local's type (modulo refs)
        if let hir::Node::Expr(parent) = tcx.parent_hir_node(closure_expr.hir_id) {
            if let hir::ExprKind::MethodCall(_, recv, ..) = parent.kind {
                let recv_ty = typeck_results.expr_ty(recv);

                if recv_ty.peel_refs() != local_ty {
                    return;
                }
            }
        }

        // Get closure's arguments
        let ty::Closure(_, args) = typeck_results.expr_ty(closure_expr).kind() else {
            /* hir::Closure can be a coroutine too */
            return;
        };
        let sig = args.as_closure().sig();
        let tupled_params = tcx.instantiate_bound_regions_with_erased(
            sig.inputs().iter().next().unwrap().map_bound(|&b| b),
        );
        let ty::Tuple(params) = tupled_params.kind() else { return };

        // Find the first argument with a matching type, get its name
        let Some((_, this_name)) =
            params.iter().zip(tcx.hir_body_param_names(closure.body)).find(|(param_ty, name)| {
                // FIXME: also support deref for stuff like `Rc` arguments
                param_ty.peel_refs() == local_ty && name != &Ident::empty()
            })
        else {
            return;
        };

        let spans;
        if let Some((_path_expr, qpath)) = finder.error_path
            && let hir::QPath::Resolved(_, path) = qpath
            && let hir::def::Res::Local(local_id) = path.res
        {
            // Find all references to the problematic variable in this closure body

            struct VariableUseFinder {
                local_id: hir::HirId,
                spans: Vec<Span>,
            }
            impl<'hir> Visitor<'hir> for VariableUseFinder {
                fn visit_expr(&mut self, ex: &'hir hir::Expr<'hir>) {
                    if let hir::ExprKind::Path(qpath) = &ex.kind
                        && let hir::QPath::Resolved(_, path) = qpath
                        && let hir::def::Res::Local(local_id) = path.res
                        && local_id == self.local_id
                    {
                        self.spans.push(ex.span);
                    }

                    hir::intravisit::walk_expr(self, ex);
                }
            }

            let mut finder = VariableUseFinder { local_id, spans: Vec::new() };
            finder.visit_expr(tcx.hir_body(closure.body).value);

            spans = finder.spans;
        } else {
            spans = vec![capture_kind_span];
        }

        err.multipart_suggestion(
            "try using the closure argument",
            iter::zip(spans, iter::repeat(this_name.to_string())).collect(),
            Applicability::MaybeIncorrect,
        );
    }

    fn suggest_binding_for_closure_capture_self(
        &self,
        err: &mut Diag<'_>,
        issued_spans: &UseSpans<'tcx>,
    ) {
        let UseSpans::ClosureUse { capture_kind_span, .. } = issued_spans else { return };

        struct ExpressionFinder<'tcx> {
            capture_span: Span,
            closure_change_spans: Vec<Span>,
            closure_arg_span: Option<Span>,
            in_closure: bool,
            suggest_arg: String,
            tcx: TyCtxt<'tcx>,
            closure_local_id: Option<hir::HirId>,
            closure_call_changes: Vec<(Span, String)>,
        }
        impl<'hir> Visitor<'hir> for ExpressionFinder<'hir> {
            fn visit_expr(&mut self, e: &'hir hir::Expr<'hir>) {
                if e.span.contains(self.capture_span)
                    && let hir::ExprKind::Closure(&hir::Closure {
                        kind: hir::ClosureKind::Closure,
                        body,
                        fn_arg_span,
                        fn_decl: hir::FnDecl { inputs, .. },
                        ..
                    }) = e.kind
                    && let hir::Node::Expr(body) = self.tcx.hir_node(body.hir_id)
                {
                    self.suggest_arg = "this: &Self".to_string();
                    if inputs.len() > 0 {
                        self.suggest_arg.push_str(", ");
                    }
                    self.in_closure = true;
                    self.closure_arg_span = fn_arg_span;
                    self.visit_expr(body);
                    self.in_closure = false;
                }
                if let hir::Expr { kind: hir::ExprKind::Path(path), .. } = e
                    && let hir::QPath::Resolved(_, hir::Path { segments: [seg], .. }) = path
                    && seg.ident.name == kw::SelfLower
                    && self.in_closure
                {
                    self.closure_change_spans.push(e.span);
                }
                hir::intravisit::walk_expr(self, e);
            }

            fn visit_local(&mut self, local: &'hir hir::LetStmt<'hir>) {
                if let hir::Pat { kind: hir::PatKind::Binding(_, hir_id, _ident, _), .. } =
                    local.pat
                    && let Some(init) = local.init
                    && let &hir::Expr {
                        kind:
                            hir::ExprKind::Closure(&hir::Closure {
                                kind: hir::ClosureKind::Closure,
                                ..
                            }),
                        ..
                    } = init
                    && init.span.contains(self.capture_span)
                {
                    self.closure_local_id = Some(*hir_id);
                }

                hir::intravisit::walk_local(self, local);
            }

            fn visit_stmt(&mut self, s: &'hir hir::Stmt<'hir>) {
                if let hir::StmtKind::Semi(e) = s.kind
                    && let hir::ExprKind::Call(
                        hir::Expr { kind: hir::ExprKind::Path(path), .. },
                        args,
                    ) = e.kind
                    && let hir::QPath::Resolved(_, hir::Path { segments: [seg], .. }) = path
                    && let Res::Local(hir_id) = seg.res
                    && Some(hir_id) == self.closure_local_id
                {
                    let (span, arg_str) = if args.len() > 0 {
                        (args[0].span.shrink_to_lo(), "self, ".to_string())
                    } else {
                        let span = e.span.trim_start(seg.ident.span).unwrap_or(e.span);
                        (span, "(self)".to_string())
                    };
                    self.closure_call_changes.push((span, arg_str));
                }
                hir::intravisit::walk_stmt(self, s);
            }
        }

        if let hir::Node::ImplItem(hir::ImplItem {
            kind: hir::ImplItemKind::Fn(_fn_sig, body_id),
            ..
        }) = self.infcx.tcx.hir_node(self.mir_hir_id())
            && let hir::Node::Expr(expr) = self.infcx.tcx.hir_node(body_id.hir_id)
        {
            let mut finder = ExpressionFinder {
                capture_span: *capture_kind_span,
                closure_change_spans: vec![],
                closure_arg_span: None,
                in_closure: false,
                suggest_arg: String::new(),
                closure_local_id: None,
                closure_call_changes: vec![],
                tcx: self.infcx.tcx,
            };
            finder.visit_expr(expr);

            if finder.closure_change_spans.is_empty() || finder.closure_call_changes.is_empty() {
                return;
            }

            let sm = self.infcx.tcx.sess.source_map();
            let sugg = finder
                .closure_arg_span
                .map(|span| (sm.next_point(span.shrink_to_lo()).shrink_to_hi(), finder.suggest_arg))
                .into_iter()
                .chain(
                    finder.closure_change_spans.into_iter().map(|span| (span, "this".to_string())),
                )
                .chain(finder.closure_call_changes)
                .collect();

            err.multipart_suggestion_verbose(
                "try explicitly passing `&Self` into the closure as an argument",
                sugg,
                Applicability::MachineApplicable,
            );
        }
    }

    /// Returns the description of the root place for a conflicting borrow and the full
    /// descriptions of the places that caused the conflict.
    ///
    /// In the simplest case, where there are no unions involved, if a mutable borrow of `x` is
    /// attempted while a shared borrow is live, then this function will return:
    /// ```
    /// ("x", "", "")
    /// # ;
    /// ```
    /// In the simple union case, if a mutable borrow of a union field `x.z` is attempted while
    /// a shared borrow of another field `x.y`, then this function will return:
    /// ```
    /// ("x", "x.z", "x.y")
    /// # ;
    /// ```
    /// In the more complex union case, where the union is a field of a struct, then if a mutable
    /// borrow of a union field in a struct `x.u.z` is attempted while a shared borrow of
    /// another field `x.u.y`, then this function will return:
    /// ```
    /// ("x.u", "x.u.z", "x.u.y")
    /// # ;
    /// ```
    /// This is used when creating error messages like below:
    ///
    /// ```text
    /// cannot borrow `a.u` (via `a.u.z.c`) as immutable because it is also borrowed as
    /// mutable (via `a.u.s.b`) [E0502]
    /// ```
    fn describe_place_for_conflicting_borrow(
        &self,
        first_borrowed_place: Place<'tcx>,
        second_borrowed_place: Place<'tcx>,
    ) -> (String, String, String, String) {
        // Define a small closure that we can use to check if the type of a place
        // is a union.
        let union_ty = |place_base| {
            // Need to use fn call syntax `PlaceRef::ty` to determine the type of `place_base`;
            // using a type annotation in the closure argument instead leads to a lifetime error.
            let ty = PlaceRef::ty(&place_base, self.body, self.infcx.tcx).ty;
            ty.ty_adt_def().filter(|adt| adt.is_union()).map(|_| ty)
        };

        // Start with an empty tuple, so we can use the functions on `Option` to reduce some
        // code duplication (particularly around returning an empty description in the failure
        // case).
        Some(())
            .filter(|_| {
                // If we have a conflicting borrow of the same place, then we don't want to add
                // an extraneous "via x.y" to our diagnostics, so filter out this case.
                first_borrowed_place != second_borrowed_place
            })
            .and_then(|_| {
                // We're going to want to traverse the first borrowed place to see if we can find
                // field access to a union. If we find that, then we will keep the place of the
                // union being accessed and the field that was being accessed so we can check the
                // second borrowed place for the same union and an access to a different field.
                for (place_base, elem) in first_borrowed_place.iter_projections().rev() {
                    match elem {
                        ProjectionElem::Field(field, _) if union_ty(place_base).is_some() => {
                            return Some((place_base, field));
                        }
                        _ => {}
                    }
                }
                None
            })
            .and_then(|(target_base, target_field)| {
                // With the place of a union and a field access into it, we traverse the second
                // borrowed place and look for an access to a different field of the same union.
                for (place_base, elem) in second_borrowed_place.iter_projections().rev() {
                    if let ProjectionElem::Field(field, _) = elem {
                        if let Some(union_ty) = union_ty(place_base) {
                            if field != target_field && place_base == target_base {
                                return Some((
                                    self.describe_any_place(place_base),
                                    self.describe_any_place(first_borrowed_place.as_ref()),
                                    self.describe_any_place(second_borrowed_place.as_ref()),
                                    union_ty.to_string(),
                                ));
                            }
                        }
                    }
                }
                None
            })
            .unwrap_or_else(|| {
                // If we didn't find a field access into a union, or both places match, then
                // only return the description of the first place.
                (
                    self.describe_any_place(first_borrowed_place.as_ref()),
                    "".to_string(),
                    "".to_string(),
                    "".to_string(),
                )
            })
    }

    /// This means that some data referenced by `borrow` needs to live
    /// past the point where the StorageDeadOrDrop of `place` occurs.
    /// This is usually interpreted as meaning that `place` has too
    /// short a lifetime. (But sometimes it is more useful to report
    /// it as a more direct conflict between the execution of a
    /// `Drop::drop` with an aliasing borrow.)
    #[instrument(level = "debug", skip(self))]
    pub(crate) fn report_borrowed_value_does_not_live_long_enough(
        &mut self,
        location: Location,
        borrow: &BorrowData<'tcx>,
        place_span: (Place<'tcx>, Span),
        kind: Option<WriteKind>,
    ) {
        let drop_span = place_span.1;
        let borrowed_local = borrow.borrowed_place.local;

        let borrow_spans = self.retrieve_borrow_spans(borrow);
        let borrow_span = borrow_spans.var_or_use_path_span();

        let proper_span = self.body.local_decls[borrowed_local].source_info.span;

        if self.access_place_error_reported.contains(&(Place::from(borrowed_local), borrow_span)) {
            debug!(
                "suppressing access_place error when borrow doesn't live long enough for {:?}",
                borrow_span
            );
            return;
        }

        self.access_place_error_reported.insert((Place::from(borrowed_local), borrow_span));

        if self.body.local_decls[borrowed_local].is_ref_to_thread_local() {
            let err =
                self.report_thread_local_value_does_not_live_long_enough(drop_span, borrow_span);
            self.buffer_error(err);
            return;
        }

        if let StorageDeadOrDrop::Destructor(dropped_ty) =
            self.classify_drop_access_kind(borrow.borrowed_place.as_ref())
        {
            // If a borrow of path `B` conflicts with drop of `D` (and
            // we're not in the uninteresting case where `B` is a
            // prefix of `D`), then report this as a more interesting
            // destructor conflict.
            if !borrow.borrowed_place.as_ref().is_prefix_of(place_span.0.as_ref()) {
                self.report_borrow_conflicts_with_destructor(
                    location, borrow, place_span, kind, dropped_ty,
                );
                return;
            }
        }

        let place_desc = self.describe_place(borrow.borrowed_place.as_ref());

        let kind_place = kind.filter(|_| place_desc.is_some()).map(|k| (k, place_span.0));
        let explanation = self.explain_why_borrow_contains_point(location, borrow, kind_place);

        debug!(?place_desc, ?explanation);

        let mut err = match (place_desc, explanation) {
            // If the outlives constraint comes from inside the closure,
            // for example:
            //
            // let x = 0;
            // let y = &x;
            // Box::new(|| y) as Box<Fn() -> &'static i32>
            //
            // then just use the normal error. The closure isn't escaping
            // and `move` will not help here.
            (
                Some(name),
                BorrowExplanation::UsedLater(_, LaterUseKind::ClosureCapture, var_or_use_span, _),
            ) if borrow_spans.for_coroutine() || borrow_spans.for_closure() => self
                .report_escaping_closure_capture(
                    borrow_spans,
                    borrow_span,
                    &RegionName {
                        name: self.synthesize_region_name(),
                        source: RegionNameSource::Static,
                    },
                    ConstraintCategory::CallArgument(None),
                    var_or_use_span,
                    &format!("`{name}`"),
                    "block",
                ),
            (
                Some(name),
                BorrowExplanation::MustBeValidFor {
                    category:
                        category @ (ConstraintCategory::Return(_)
                        | ConstraintCategory::CallArgument(_)
                        | ConstraintCategory::OpaqueType),
                    from_closure: false,
                    ref region_name,
                    span,
                    ..
                },
            ) if borrow_spans.for_coroutine() || borrow_spans.for_closure() => self
                .report_escaping_closure_capture(
                    borrow_spans,
                    borrow_span,
                    region_name,
                    category,
                    span,
                    &format!("`{name}`"),
                    "function",
                ),
            (
                name,
                BorrowExplanation::MustBeValidFor {
                    category: ConstraintCategory::Assignment,
                    from_closure: false,
                    region_name:
                        RegionName {
                            source: RegionNameSource::AnonRegionFromUpvar(upvar_span, upvar_name),
                            ..
                        },
                    span,
                    ..
                },
            ) => self.report_escaping_data(borrow_span, &name, upvar_span, upvar_name, span),
            (Some(name), explanation) => self.report_local_value_does_not_live_long_enough(
                location,
                &name,
                borrow,
                drop_span,
                borrow_spans,
                explanation,
            ),
            (None, explanation) => self.report_temporary_value_does_not_live_long_enough(
                location,
                borrow,
                drop_span,
                borrow_spans,
                proper_span,
                explanation,
            ),
        };
        self.note_due_to_edition_2024_opaque_capture_rules(borrow, &mut err);

        self.buffer_error(err);
    }

    fn report_local_value_does_not_live_long_enough(
        &self,
        location: Location,
        name: &str,
        borrow: &BorrowData<'tcx>,
        drop_span: Span,
        borrow_spans: UseSpans<'tcx>,
        explanation: BorrowExplanation<'tcx>,
    ) -> Diag<'infcx> {
        debug!(
            "report_local_value_does_not_live_long_enough(\
             {:?}, {:?}, {:?}, {:?}, {:?}\
             )",
            location, name, borrow, drop_span, borrow_spans
        );

        let borrow_span = borrow_spans.var_or_use_path_span();
        if let BorrowExplanation::MustBeValidFor {
            category,
            span,
            ref opt_place_desc,
            from_closure: false,
            ..
        } = explanation
        {
            if let Err(diag) = self.try_report_cannot_return_reference_to_local(
                borrow,
                borrow_span,
                span,
                category,
                opt_place_desc.as_ref(),
            ) {
                return diag;
            }
        }

        let mut err = self.path_does_not_live_long_enough(borrow_span, &format!("`{name}`"));

        if let Some(annotation) = self.annotate_argument_and_return_for_borrow(borrow) {
            let region_name = annotation.emit(self, &mut err);

            err.span_label(
                borrow_span,
                format!("`{name}` would have to be valid for `{region_name}`..."),
            );

            err.span_label(
                drop_span,
                format!(
                    "...but `{}` will be dropped here, when the {} returns",
                    name,
                    self.infcx
                        .tcx
                        .opt_item_name(self.mir_def_id().to_def_id())
                        .map(|name| format!("function `{name}`"))
                        .unwrap_or_else(|| {
                            match &self.infcx.tcx.def_kind(self.mir_def_id()) {
                                DefKind::Closure
                                    if self
                                        .infcx
                                        .tcx
                                        .is_coroutine(self.mir_def_id().to_def_id()) =>
                                {
                                    "enclosing coroutine"
                                }
                                DefKind::Closure => "enclosing closure",
                                kind => bug!("expected closure or coroutine, found {:?}", kind),
                            }
                            .to_string()
                        })
                ),
            );

            err.note(
                "functions cannot return a borrow to data owned within the function's scope, \
                    functions can only return borrows to data passed as arguments",
            );
            err.note(
                "to learn more, visit <https://doc.rust-lang.org/book/ch04-02-\
                    references-and-borrowing.html#dangling-references>",
            );

            if let BorrowExplanation::MustBeValidFor { .. } = explanation {
            } else {
                explanation.add_explanation_to_diagnostic(&self, &mut err, "", None, None);
            }
        } else {
            err.span_label(borrow_span, "borrowed value does not live long enough");
            err.span_label(drop_span, format!("`{name}` dropped here while still borrowed"));

            borrow_spans.args_subdiag(&mut err, |args_span| {
                crate::session_diagnostics::CaptureArgLabel::Capture {
                    is_within: borrow_spans.for_coroutine(),
                    args_span,
                }
            });

            explanation.add_explanation_to_diagnostic(&self, &mut err, "", Some(borrow_span), None);
        }

        err
    }

    fn report_borrow_conflicts_with_destructor(
        &mut self,
        location: Location,
        borrow: &BorrowData<'tcx>,
        (place, drop_span): (Place<'tcx>, Span),
        kind: Option<WriteKind>,
        dropped_ty: Ty<'tcx>,
    ) {
        debug!(
            "report_borrow_conflicts_with_destructor(\
             {:?}, {:?}, ({:?}, {:?}), {:?}\
             )",
            location, borrow, place, drop_span, kind,
        );

        let borrow_spans = self.retrieve_borrow_spans(borrow);
        let borrow_span = borrow_spans.var_or_use();

        let mut err = self.cannot_borrow_across_destructor(borrow_span);

        let what_was_dropped = match self.describe_place(place.as_ref()) {
            Some(name) => format!("`{name}`"),
            None => String::from("temporary value"),
        };

        let label = match self.describe_place(borrow.borrowed_place.as_ref()) {
            Some(borrowed) => format!(
                "here, drop of {what_was_dropped} needs exclusive access to `{borrowed}`, \
                 because the type `{dropped_ty}` implements the `Drop` trait"
            ),
            None => format!(
                "here is drop of {what_was_dropped}; whose type `{dropped_ty}` implements the `Drop` trait"
            ),
        };
        err.span_label(drop_span, label);

        // Only give this note and suggestion if they could be relevant.
        let explanation =
            self.explain_why_borrow_contains_point(location, borrow, kind.map(|k| (k, place)));
        match explanation {
            BorrowExplanation::UsedLater { .. }
            | BorrowExplanation::UsedLaterWhenDropped { .. } => {
                err.note("consider using a `let` binding to create a longer lived value");
            }
            _ => {}
        }

        explanation.add_explanation_to_diagnostic(&self, &mut err, "", None, None);

        self.buffer_error(err);
    }

    fn report_thread_local_value_does_not_live_long_enough(
        &self,
        drop_span: Span,
        borrow_span: Span,
    ) -> Diag<'infcx> {
        debug!(
            "report_thread_local_value_does_not_live_long_enough(\
             {:?}, {:?}\
             )",
            drop_span, borrow_span
        );

        // `TerminatorKind::Return`'s span (the `drop_span` here) `lo` can be subtly wrong and point
        // at a single character after the end of the function. This is somehow relied upon in
        // existing diagnostics, and changing this in `rustc_mir_build` makes diagnostics worse in
        // general. We fix these here.
        let sm = self.infcx.tcx.sess.source_map();
        let end_of_function = if drop_span.is_empty()
            && let Ok(adjusted_span) = sm.span_extend_prev_while(drop_span, |c| c == '}')
        {
            adjusted_span
        } else {
            drop_span
        };
        self.thread_local_value_does_not_live_long_enough(borrow_span)
            .with_span_label(
                borrow_span,
                "thread-local variables cannot be borrowed beyond the end of the function",
            )
            .with_span_label(end_of_function, "end of enclosing function is here")
    }

    #[instrument(level = "debug", skip(self))]
    fn report_temporary_value_does_not_live_long_enough(
        &self,
        location: Location,
        borrow: &BorrowData<'tcx>,
        drop_span: Span,
        borrow_spans: UseSpans<'tcx>,
        proper_span: Span,
        explanation: BorrowExplanation<'tcx>,
    ) -> Diag<'infcx> {
        if let BorrowExplanation::MustBeValidFor { category, span, from_closure: false, .. } =
            explanation
        {
            if let Err(diag) = self.try_report_cannot_return_reference_to_local(
                borrow,
                proper_span,
                span,
                category,
                None,
            ) {
                return diag;
            }
        }

        let mut err = self.temporary_value_borrowed_for_too_long(proper_span);
        err.span_label(proper_span, "creates a temporary value which is freed while still in use");
        err.span_label(drop_span, "temporary value is freed at the end of this statement");

        match explanation {
            BorrowExplanation::UsedLater(..)
            | BorrowExplanation::UsedLaterInLoop(..)
            | BorrowExplanation::UsedLaterWhenDropped { .. } => {
                // Only give this note and suggestion if it could be relevant.
                let sm = self.infcx.tcx.sess.source_map();
                let mut suggested = false;
                let msg = "consider using a `let` binding to create a longer lived value";

                /// We check that there's a single level of block nesting to ensure always correct
                /// suggestions. If we don't, then we only provide a free-form message to avoid
                /// misleading users in cases like `tests/ui/nll/borrowed-temporary-error.rs`.
                /// We could expand the analysis to suggest hoising all of the relevant parts of
                /// the users' code to make the code compile, but that could be too much.
                /// We found the `prop_expr` by the way to check whether the expression is a
                /// `FormatArguments`, which is a special case since it's generated by the
                /// compiler.
                struct NestedStatementVisitor<'tcx> {
                    span: Span,
                    current: usize,
                    found: usize,
                    prop_expr: Option<&'tcx hir::Expr<'tcx>>,
                    call: Option<&'tcx hir::Expr<'tcx>>,
                }

                impl<'tcx> Visitor<'tcx> for NestedStatementVisitor<'tcx> {
                    fn visit_block(&mut self, block: &'tcx hir::Block<'tcx>) {
                        self.current += 1;
                        walk_block(self, block);
                        self.current -= 1;
                    }
                    fn visit_expr(&mut self, expr: &'tcx hir::Expr<'tcx>) {
                        if let hir::ExprKind::MethodCall(_, rcvr, _, _) = expr.kind {
                            if self.span == rcvr.span.source_callsite() {
                                self.call = Some(expr);
                            }
                        }
                        if self.span == expr.span.source_callsite() {
                            self.found = self.current;
                            if self.prop_expr.is_none() {
                                self.prop_expr = Some(expr);
                            }
                        }
                        walk_expr(self, expr);
                    }
                }
                let source_info = self.body.source_info(location);
                let proper_span = proper_span.source_callsite();
                if let Some(scope) = self.body.source_scopes.get(source_info.scope)
                    && let ClearCrossCrate::Set(scope_data) = &scope.local_data
                    && let Some(id) = self.infcx.tcx.hir_node(scope_data.lint_root).body_id()
                    && let hir::ExprKind::Block(block, _) = self.infcx.tcx.hir_body(id).value.kind
                {
                    for stmt in block.stmts {
                        let mut visitor = NestedStatementVisitor {
                            span: proper_span,
                            current: 0,
                            found: 0,
                            prop_expr: None,
                            call: None,
                        };
                        visitor.visit_stmt(stmt);

                        let typeck_results = self.infcx.tcx.typeck(self.mir_def_id());
                        let expr_ty: Option<Ty<'_>> =
                            visitor.prop_expr.map(|expr| typeck_results.expr_ty(expr).peel_refs());

                        let is_format_arguments_item = if let Some(expr_ty) = expr_ty
                            && let ty::Adt(adt, _) = expr_ty.kind()
                        {
                            self.infcx.tcx.is_lang_item(adt.did(), LangItem::FormatArguments)
                        } else {
                            false
                        };

                        if visitor.found == 0
                            && stmt.span.contains(proper_span)
                            && let Some(p) = sm.span_to_margin(stmt.span)
                            && let Ok(s) = sm.span_to_snippet(proper_span)
                        {
                            if let Some(call) = visitor.call
                                && let hir::ExprKind::MethodCall(path, _, [], _) = call.kind
                                && path.ident.name == sym::iter
                                && let Some(ty) = expr_ty
                            {
                                err.span_suggestion_verbose(
                                    path.ident.span,
                                    format!(
                                        "consider consuming the `{ty}` when turning it into an \
                                         `Iterator`",
                                    ),
                                    "into_iter",
                                    Applicability::MaybeIncorrect,
                                );
                            }
                            if !is_format_arguments_item {
                                let addition = format!("let binding = {};\n{}", s, " ".repeat(p));
                                err.multipart_suggestion_verbose(
                                    msg,
                                    vec![
                                        (stmt.span.shrink_to_lo(), addition),
                                        (proper_span, "binding".to_string()),
                                    ],
                                    Applicability::MaybeIncorrect,
                                );
                            } else {
                                err.note("the result of `format_args!` can only be assigned directly if no placeholders in its arguments are used");
                                err.note("to learn more, visit <https://doc.rust-lang.org/std/macro.format_args.html>");
                            }
                            suggested = true;
                            break;
                        }
                    }
                }
                if !suggested {
                    err.note(msg);
                }
            }
            _ => {}
        }
        explanation.add_explanation_to_diagnostic(&self, &mut err, "", None, None);

        borrow_spans.args_subdiag(&mut err, |args_span| {
            crate::session_diagnostics::CaptureArgLabel::Capture {
                is_within: borrow_spans.for_coroutine(),
                args_span,
            }
        });

        err
    }

    fn try_report_cannot_return_reference_to_local(
        &self,
        borrow: &BorrowData<'tcx>,
        borrow_span: Span,
        return_span: Span,
        category: ConstraintCategory<'tcx>,
        opt_place_desc: Option<&String>,
    ) -> Result<(), Diag<'infcx>> {
        let return_kind = match category {
            ConstraintCategory::Return(_) => "return",
            ConstraintCategory::Yield => "yield",
            _ => return Ok(()),
        };

        // FIXME use a better heuristic than Spans
        let reference_desc = if return_span == self.body.source_info(borrow.reserve_location).span {
            "reference to"
        } else {
            "value referencing"
        };

        let (place_desc, note) = if let Some(place_desc) = opt_place_desc {
            let local_kind = if let Some(local) = borrow.borrowed_place.as_local() {
                match self.body.local_kind(local) {
                    LocalKind::Temp if self.body.local_decls[local].is_user_variable() => {
                        "local variable "
                    }
                    LocalKind::Arg
                        if !self.upvars.is_empty() && local == ty::CAPTURE_STRUCT_LOCAL =>
                    {
                        "variable captured by `move` "
                    }
                    LocalKind::Arg => "function parameter ",
                    LocalKind::ReturnPointer | LocalKind::Temp => {
                        bug!("temporary or return pointer with a name")
                    }
                }
            } else {
                "local data "
            };
            (format!("{local_kind}`{place_desc}`"), format!("`{place_desc}` is borrowed here"))
        } else {
            let local = borrow.borrowed_place.local;
            match self.body.local_kind(local) {
                LocalKind::Arg => (
                    "function parameter".to_string(),
                    "function parameter borrowed here".to_string(),
                ),
                LocalKind::Temp if self.body.local_decls[local].is_user_variable() => {
                    ("local binding".to_string(), "local binding introduced here".to_string())
                }
                LocalKind::ReturnPointer | LocalKind::Temp => {
                    ("temporary value".to_string(), "temporary value created here".to_string())
                }
            }
        };

        let mut err = self.cannot_return_reference_to_local(
            return_span,
            return_kind,
            reference_desc,
            &place_desc,
        );

        if return_span != borrow_span {
            err.span_label(borrow_span, note);

            let tcx = self.infcx.tcx;

            let return_ty = self.regioncx.universal_regions().unnormalized_output_ty;

            // to avoid panics
            if let Some(iter_trait) = tcx.get_diagnostic_item(sym::Iterator)
                && self
                    .infcx
                    .type_implements_trait(iter_trait, [return_ty], self.infcx.param_env)
                    .must_apply_modulo_regions()
            {
                err.span_suggestion_hidden(
                    return_span.shrink_to_hi(),
                    "use `.collect()` to allocate the iterator",
                    ".collect::<Vec<_>>()",
                    Applicability::MaybeIncorrect,
                );
            }
        }

        Err(err)
    }

    #[instrument(level = "debug", skip(self))]
    fn report_escaping_closure_capture(
        &self,
        use_span: UseSpans<'tcx>,
        var_span: Span,
        fr_name: &RegionName,
        category: ConstraintCategory<'tcx>,
        constraint_span: Span,
        captured_var: &str,
        scope: &str,
    ) -> Diag<'infcx> {
        let tcx = self.infcx.tcx;
        let args_span = use_span.args_or_use();

        let (sugg_span, suggestion) = match tcx.sess.source_map().span_to_snippet(args_span) {
            Ok(string) => {
                let coro_prefix = if string.starts_with("async") {
                    // `async` is 5 chars long. Not using `.len()` to avoid the cast from `usize`
                    // to `u32`.
                    Some(5)
                } else if string.starts_with("gen") {
                    // `gen` is 3 chars long
                    Some(3)
                } else if string.starts_with("static") {
                    // `static` is 6 chars long
                    // This is used for `!Unpin` coroutines
                    Some(6)
                } else {
                    None
                };
                if let Some(n) = coro_prefix {
                    let pos = args_span.lo() + BytePos(n);
                    (args_span.with_lo(pos).with_hi(pos), " move")
                } else {
                    (args_span.shrink_to_lo(), "move ")
                }
            }
            Err(_) => (args_span, "move |<args>| <body>"),
        };
        let kind = match use_span.coroutine_kind() {
            Some(coroutine_kind) => match coroutine_kind {
                CoroutineKind::Desugared(CoroutineDesugaring::Gen, kind) => match kind {
                    CoroutineSource::Block => "gen block",
                    CoroutineSource::Closure => "gen closure",
                    CoroutineSource::Fn => {
                        bug!("gen block/closure expected, but gen function found.")
                    }
                },
                CoroutineKind::Desugared(CoroutineDesugaring::AsyncGen, kind) => match kind {
                    CoroutineSource::Block => "async gen block",
                    CoroutineSource::Closure => "async gen closure",
                    CoroutineSource::Fn => {
                        bug!("gen block/closure expected, but gen function found.")
                    }
                },
                CoroutineKind::Desugared(CoroutineDesugaring::Async, async_kind) => {
                    match async_kind {
                        CoroutineSource::Block => "async block",
                        CoroutineSource::Closure => "async closure",
                        CoroutineSource::Fn => {
                            bug!("async block/closure expected, but async function found.")
                        }
                    }
                }
                CoroutineKind::Coroutine(_) => "coroutine",
            },
            None => "closure",
        };

        let mut err = self.cannot_capture_in_long_lived_closure(
            args_span,
            kind,
            captured_var,
            var_span,
            scope,
        );
        err.span_suggestion_verbose(
            sugg_span,
            format!(
                "to force the {kind} to take ownership of {captured_var} (and any \
                 other referenced variables), use the `move` keyword"
            ),
            suggestion,
            Applicability::MachineApplicable,
        );

        match category {
            ConstraintCategory::Return(_) | ConstraintCategory::OpaqueType => {
                let msg = format!("{kind} is returned here");
                err.span_note(constraint_span, msg);
            }
            ConstraintCategory::CallArgument(_) => {
                fr_name.highlight_region_name(&mut err);
                if matches!(
                    use_span.coroutine_kind(),
                    Some(CoroutineKind::Desugared(CoroutineDesugaring::Async, _))
                ) {
                    err.note(
                        "async blocks are not executed immediately and must either take a \
                         reference or ownership of outside variables they use",
                    );
                } else {
                    let msg = format!("{scope} requires argument type to outlive `{fr_name}`");
                    err.span_note(constraint_span, msg);
                }
            }
            _ => bug!(
                "report_escaping_closure_capture called with unexpected constraint \
                 category: `{:?}`",
                category
            ),
        }

        err
    }

    fn report_escaping_data(
        &self,
        borrow_span: Span,
        name: &Option<String>,
        upvar_span: Span,
        upvar_name: Symbol,
        escape_span: Span,
    ) -> Diag<'infcx> {
        let tcx = self.infcx.tcx;

        let escapes_from = tcx.def_descr(self.mir_def_id().to_def_id());

        let mut err =
            borrowck_errors::borrowed_data_escapes_closure(tcx, escape_span, escapes_from);

        err.span_label(
            upvar_span,
            format!("`{upvar_name}` declared here, outside of the {escapes_from} body"),
        );

        err.span_label(borrow_span, format!("borrow is only valid in the {escapes_from} body"));

        if let Some(name) = name {
            err.span_label(
                escape_span,
                format!("reference to `{name}` escapes the {escapes_from} body here"),
            );
        } else {
            err.span_label(escape_span, format!("reference escapes the {escapes_from} body here"));
        }

        err
    }

    fn get_moved_indexes(
        &self,
        location: Location,
        mpi: MovePathIndex,
    ) -> (Vec<MoveSite>, Vec<Location>) {
        fn predecessor_locations<'tcx>(
            body: &mir::Body<'tcx>,
            location: Location,
        ) -> impl Iterator<Item = Location> {
            if location.statement_index == 0 {
                let predecessors = body.basic_blocks.predecessors()[location.block].to_vec();
                Either::Left(predecessors.into_iter().map(move |bb| body.terminator_loc(bb)))
            } else {
                Either::Right(std::iter::once(Location {
                    statement_index: location.statement_index - 1,
                    ..location
                }))
            }
        }

        let mut mpis = vec![mpi];
        let move_paths = &self.move_data.move_paths;
        mpis.extend(move_paths[mpi].parents(move_paths).map(|(mpi, _)| mpi));

        let mut stack = Vec::new();
        let mut back_edge_stack = Vec::new();

        predecessor_locations(self.body, location).for_each(|predecessor| {
            if location.dominates(predecessor, self.dominators()) {
                back_edge_stack.push(predecessor)
            } else {
                stack.push(predecessor);
            }
        });

        let mut reached_start = false;

        /* Check if the mpi is initialized as an argument */
        let mut is_argument = false;
        for arg in self.body.args_iter() {
            if let Some(path) = self.move_data.rev_lookup.find_local(arg) {
                if mpis.contains(&path) {
                    is_argument = true;
                }
            }
        }

        let mut visited = FxIndexSet::default();
        let mut move_locations = FxIndexSet::default();
        let mut reinits = vec![];
        let mut result = vec![];

        let mut dfs_iter = |result: &mut Vec<MoveSite>, location: Location, is_back_edge: bool| {
            debug!(
                "report_use_of_moved_or_uninitialized: (current_location={:?}, back_edge={})",
                location, is_back_edge
            );

            if !visited.insert(location) {
                return true;
            }

            // check for moves
            let stmt_kind =
                self.body[location.block].statements.get(location.statement_index).map(|s| &s.kind);
            if let Some(StatementKind::StorageDead(..)) = stmt_kind {
                // This analysis only tries to find moves explicitly written by the user, so we
                // ignore the move-outs created by `StorageDead` and at the beginning of a
                // function.
            } else {
                // If we are found a use of a.b.c which was in error, then we want to look for
                // moves not only of a.b.c but also a.b and a.
                //
                // Note that the moves data already includes "parent" paths, so we don't have to
                // worry about the other case: that is, if there is a move of a.b.c, it is already
                // marked as a move of a.b and a as well, so we will generate the correct errors
                // there.
                for moi in &self.move_data.loc_map[location] {
                    debug!("report_use_of_moved_or_uninitialized: moi={:?}", moi);
                    let path = self.move_data.moves[*moi].path;
                    if mpis.contains(&path) {
                        debug!(
                            "report_use_of_moved_or_uninitialized: found {:?}",
                            move_paths[path].place
                        );
                        result.push(MoveSite { moi: *moi, traversed_back_edge: is_back_edge });
                        move_locations.insert(location);

                        // Strictly speaking, we could continue our DFS here. There may be
                        // other moves that can reach the point of error. But it is kind of
                        // confusing to highlight them.
                        //
                        // Example:
                        //
                        // ```
                        // let a = vec![];
                        // let b = a;
                        // let c = a;
                        // drop(a); // <-- current point of error
                        // ```
                        //
                        // Because we stop the DFS here, we only highlight `let c = a`,
                        // and not `let b = a`. We will of course also report an error at
                        // `let c = a` which highlights `let b = a` as the move.
                        return true;
                    }
                }
            }

            // check for inits
            let mut any_match = false;
            for ii in &self.move_data.init_loc_map[location] {
                let init = self.move_data.inits[*ii];
                match init.kind {
                    InitKind::Deep | InitKind::NonPanicPathOnly => {
                        if mpis.contains(&init.path) {
                            any_match = true;
                        }
                    }
                    InitKind::Shallow => {
                        if mpi == init.path {
                            any_match = true;
                        }
                    }
                }
            }
            if any_match {
                reinits.push(location);
                return true;
            }
            false
        };

        while let Some(location) = stack.pop() {
            if dfs_iter(&mut result, location, false) {
                continue;
            }

            let mut has_predecessor = false;
            predecessor_locations(self.body, location).for_each(|predecessor| {
                if location.dominates(predecessor, self.dominators()) {
                    back_edge_stack.push(predecessor)
                } else {
                    stack.push(predecessor);
                }
                has_predecessor = true;
            });

            if !has_predecessor {
                reached_start = true;
            }
        }
        if (is_argument || !reached_start) && result.is_empty() {
            // Process back edges (moves in future loop iterations) only if
            // the move path is definitely initialized upon loop entry,
            // to avoid spurious "in previous iteration" errors.
            // During DFS, if there's a path from the error back to the start
            // of the function with no intervening init or move, then the
            // move path may be uninitialized at loop entry.
            while let Some(location) = back_edge_stack.pop() {
                if dfs_iter(&mut result, location, true) {
                    continue;
                }

                predecessor_locations(self.body, location)
                    .for_each(|predecessor| back_edge_stack.push(predecessor));
            }
        }

        // Check if we can reach these reinits from a move location.
        let reinits_reachable = reinits
            .into_iter()
            .filter(|reinit| {
                let mut visited = FxIndexSet::default();
                let mut stack = vec![*reinit];
                while let Some(location) = stack.pop() {
                    if !visited.insert(location) {
                        continue;
                    }
                    if move_locations.contains(&location) {
                        return true;
                    }
                    stack.extend(predecessor_locations(self.body, location));
                }
                false
            })
            .collect::<Vec<Location>>();
        (result, reinits_reachable)
    }

    pub(crate) fn report_illegal_mutation_of_borrowed(
        &mut self,
        location: Location,
        (place, span): (Place<'tcx>, Span),
        loan: &BorrowData<'tcx>,
    ) {
        let loan_spans = self.retrieve_borrow_spans(loan);
        let loan_span = loan_spans.args_or_use();

        let descr_place = self.describe_any_place(place.as_ref());
        if let BorrowKind::Fake(_) = loan.kind {
            if let Some(section) = self.classify_immutable_section(loan.assigned_place) {
                let mut err = self.cannot_mutate_in_immutable_section(
                    span,
                    loan_span,
                    &descr_place,
                    section,
                    "assign",
                );

                loan_spans.var_subdiag(&mut err, Some(loan.kind), |kind, var_span| {
                    use crate::session_diagnostics::CaptureVarCause::*;
                    match kind {
                        hir::ClosureKind::Coroutine(_) => BorrowUseInCoroutine { var_span },
                        hir::ClosureKind::Closure | hir::ClosureKind::CoroutineClosure(_) => {
                            BorrowUseInClosure { var_span }
                        }
                    }
                });

                self.buffer_error(err);

                return;
            }
        }

        let mut err = self.cannot_assign_to_borrowed(span, loan_span, &descr_place);
        self.note_due_to_edition_2024_opaque_capture_rules(loan, &mut err);

        loan_spans.var_subdiag(&mut err, Some(loan.kind), |kind, var_span| {
            use crate::session_diagnostics::CaptureVarCause::*;
            match kind {
                hir::ClosureKind::Coroutine(_) => BorrowUseInCoroutine { var_span },
                hir::ClosureKind::Closure | hir::ClosureKind::CoroutineClosure(_) => {
                    BorrowUseInClosure { var_span }
                }
            }
        });

        self.explain_why_borrow_contains_point(location, loan, None)
            .add_explanation_to_diagnostic(&self, &mut err, "", None, None);

        self.explain_deref_coercion(loan, &mut err);

        self.buffer_error(err);
    }

    fn explain_deref_coercion(&mut self, loan: &BorrowData<'tcx>, err: &mut Diag<'_>) {
        let tcx = self.infcx.tcx;
        if let Some(Terminator { kind: TerminatorKind::Call { call_source, fn_span, .. }, .. }) =
            &self.body[loan.reserve_location.block].terminator
            && let Some((method_did, method_args)) = mir::find_self_call(
                tcx,
                self.body,
                loan.assigned_place.local,
                loan.reserve_location.block,
            )
            && let CallKind::DerefCoercion { deref_target_span, deref_target_ty, .. } = call_kind(
                self.infcx.tcx,
                self.infcx.typing_env(self.infcx.param_env),
                method_did,
                method_args,
                *fn_span,
                call_source.from_hir_call(),
                Some(self.infcx.tcx.fn_arg_names(method_did)[0]),
            )
        {
            err.note(format!("borrow occurs due to deref coercion to `{deref_target_ty}`"));
            if let Some(deref_target_span) = deref_target_span {
                err.span_note(deref_target_span, "deref defined here");
            }
        }
    }

    /// Reports an illegal reassignment; for example, an assignment to
    /// (part of) a non-`mut` local that occurs potentially after that
    /// local has already been initialized. `place` is the path being
    /// assigned; `err_place` is a place providing a reason why
    /// `place` is not mutable (e.g., the non-`mut` local `x` in an
    /// assignment to `x.f`).
    pub(crate) fn report_illegal_reassignment(
        &mut self,
        (place, span): (Place<'tcx>, Span),
        assigned_span: Span,
        err_place: Place<'tcx>,
    ) {
        let (from_arg, local_decl) = match err_place.as_local() {
            Some(local) => {
                (self.body.local_kind(local) == LocalKind::Arg, Some(&self.body.local_decls[local]))
            }
            None => (false, None),
        };

        // If root local is initialized immediately (everything apart from let
        // PATTERN;) then make the error refer to that local, rather than the
        // place being assigned later.
        let (place_description, assigned_span) = match local_decl {
            Some(LocalDecl {
                local_info:
                    ClearCrossCrate::Set(
                        box LocalInfo::User(BindingForm::Var(VarBindingForm {
                            opt_match_place: None,
                            ..
                        }))
                        | box LocalInfo::StaticRef { .. }
                        | box LocalInfo::Boring,
                    ),
                ..
            })
            | None => (self.describe_any_place(place.as_ref()), assigned_span),
            Some(decl) => (self.describe_any_place(err_place.as_ref()), decl.source_info.span),
        };
        let mut err = self.cannot_reassign_immutable(span, &place_description, from_arg);
        let msg = if from_arg {
            "cannot assign to immutable argument"
        } else {
            "cannot assign twice to immutable variable"
        };
        if span != assigned_span && !from_arg {
            err.span_label(assigned_span, format!("first assignment to {place_description}"));
        }
        if let Some(decl) = local_decl
            && decl.can_be_made_mutable()
        {
            err.span_suggestion_verbose(
                decl.source_info.span.shrink_to_lo(),
                "consider making this binding mutable",
                "mut ".to_string(),
                Applicability::MachineApplicable,
            );
            if !from_arg
                && matches!(
                    decl.local_info(),
                    LocalInfo::User(BindingForm::Var(VarBindingForm {
                        opt_match_place: Some((Some(_), _)),
                        ..
                    }))
                )
            {
                err.span_suggestion_verbose(
                    decl.source_info.span.shrink_to_lo(),
                    "to modify the original value, take a borrow instead",
                    "ref mut ".to_string(),
                    Applicability::MaybeIncorrect,
                );
            }
        }
        err.span_label(span, msg);
        self.buffer_error(err);
    }

    fn classify_drop_access_kind(&self, place: PlaceRef<'tcx>) -> StorageDeadOrDrop<'tcx> {
        let tcx = self.infcx.tcx;
        let (kind, _place_ty) = place.projection.iter().fold(
            (LocalStorageDead, PlaceTy::from_ty(self.body.local_decls[place.local].ty)),
            |(kind, place_ty), &elem| {
                (
                    match elem {
                        ProjectionElem::Deref => match kind {
                            StorageDeadOrDrop::LocalStorageDead
                            | StorageDeadOrDrop::BoxedStorageDead => {
                                assert!(
                                    place_ty.ty.is_box(),
                                    "Drop of value behind a reference or raw pointer"
                                );
                                StorageDeadOrDrop::BoxedStorageDead
                            }
                            StorageDeadOrDrop::Destructor(_) => kind,
                        },
                        ProjectionElem::OpaqueCast { .. }
                        | ProjectionElem::Field(..)
                        | ProjectionElem::Downcast(..) => {
                            match place_ty.ty.kind() {
                                ty::Adt(def, _) if def.has_dtor(tcx) => {
                                    // Report the outermost adt with a destructor
                                    match kind {
                                        StorageDeadOrDrop::Destructor(_) => kind,
                                        StorageDeadOrDrop::LocalStorageDead
                                        | StorageDeadOrDrop::BoxedStorageDead => {
                                            StorageDeadOrDrop::Destructor(place_ty.ty)
                                        }
                                    }
                                }
                                _ => kind,
                            }
                        }
                        ProjectionElem::ConstantIndex { .. }
                        | ProjectionElem::Subslice { .. }
                        | ProjectionElem::Subtype(_)
                        | ProjectionElem::Index(_)
                        | ProjectionElem::UnwrapUnsafeBinder(_) => kind,
                    },
                    place_ty.projection_ty(tcx, elem),
                )
            },
        );
        kind
    }

    /// Describe the reason for the fake borrow that was assigned to `place`.
    fn classify_immutable_section(&self, place: Place<'tcx>) -> Option<&'static str> {
        use rustc_middle::mir::visit::Visitor;
        struct FakeReadCauseFinder<'tcx> {
            place: Place<'tcx>,
            cause: Option<FakeReadCause>,
        }
        impl<'tcx> Visitor<'tcx> for FakeReadCauseFinder<'tcx> {
            fn visit_statement(&mut self, statement: &Statement<'tcx>, _: Location) {
                match statement {
                    Statement { kind: StatementKind::FakeRead(box (cause, place)), .. }
                        if *place == self.place =>
                    {
                        self.cause = Some(*cause);
                    }
                    _ => (),
                }
            }
        }
        let mut visitor = FakeReadCauseFinder { place, cause: None };
        visitor.visit_body(self.body);
        match visitor.cause {
            Some(FakeReadCause::ForMatchGuard) => Some("match guard"),
            Some(FakeReadCause::ForIndex) => Some("indexing expression"),
            _ => None,
        }
    }

    /// Annotate argument and return type of function and closure with (synthesized) lifetime for
    /// borrow of local value that does not live long enough.
    fn annotate_argument_and_return_for_borrow(
        &self,
        borrow: &BorrowData<'tcx>,
    ) -> Option<AnnotatedBorrowFnSignature<'tcx>> {
        // Define a fallback for when we can't match a closure.
        let fallback = || {
            let is_closure = self.infcx.tcx.is_closure_like(self.mir_def_id().to_def_id());
            if is_closure {
                None
            } else {
                let ty = self.infcx.tcx.type_of(self.mir_def_id()).instantiate_identity();
                match ty.kind() {
                    ty::FnDef(_, _) | ty::FnPtr(..) => self.annotate_fn_sig(
                        self.mir_def_id(),
                        self.infcx.tcx.fn_sig(self.mir_def_id()).instantiate_identity(),
                    ),
                    _ => None,
                }
            }
        };

        // In order to determine whether we need to annotate, we need to check whether the reserve
        // place was an assignment into a temporary.
        //
        // If it was, we check whether or not that temporary is eventually assigned into the return
        // place. If it was, we can add annotations about the function's return type and arguments
        // and it'll make sense.
        let location = borrow.reserve_location;
        debug!("annotate_argument_and_return_for_borrow: location={:?}", location);
        if let Some(Statement { kind: StatementKind::Assign(box (reservation, _)), .. }) =
            &self.body[location.block].statements.get(location.statement_index)
        {
            debug!("annotate_argument_and_return_for_borrow: reservation={:?}", reservation);
            // Check that the initial assignment of the reserve location is into a temporary.
            let mut target = match reservation.as_local() {
                Some(local) if self.body.local_kind(local) == LocalKind::Temp => local,
                _ => return None,
            };

            // Next, look through the rest of the block, checking if we are assigning the
            // `target` (that is, the place that contains our borrow) to anything.
            let mut annotated_closure = None;
            for stmt in &self.body[location.block].statements[location.statement_index + 1..] {
                debug!(
                    "annotate_argument_and_return_for_borrow: target={:?} stmt={:?}",
                    target, stmt
                );
                if let StatementKind::Assign(box (place, rvalue)) = &stmt.kind {
                    if let Some(assigned_to) = place.as_local() {
                        debug!(
                            "annotate_argument_and_return_for_borrow: assigned_to={:?} \
                             rvalue={:?}",
                            assigned_to, rvalue
                        );
                        // Check if our `target` was captured by a closure.
                        if let Rvalue::Aggregate(
                            box AggregateKind::Closure(def_id, args),
                            operands,
                        ) = rvalue
                        {
                            let def_id = def_id.expect_local();
                            for operand in operands {
                                let (Operand::Copy(assigned_from) | Operand::Move(assigned_from)) =
                                    operand
                                else {
                                    continue;
                                };
                                debug!(
                                    "annotate_argument_and_return_for_borrow: assigned_from={:?}",
                                    assigned_from
                                );

                                // Find the local from the operand.
                                let Some(assigned_from_local) =
                                    assigned_from.local_or_deref_local()
                                else {
                                    continue;
                                };

                                if assigned_from_local != target {
                                    continue;
                                }

                                // If a closure captured our `target` and then assigned
                                // into a place then we should annotate the closure in
                                // case it ends up being assigned into the return place.
                                annotated_closure =
                                    self.annotate_fn_sig(def_id, args.as_closure().sig());
                                debug!(
                                    "annotate_argument_and_return_for_borrow: \
                                     annotated_closure={:?} assigned_from_local={:?} \
                                     assigned_to={:?}",
                                    annotated_closure, assigned_from_local, assigned_to
                                );

                                if assigned_to == mir::RETURN_PLACE {
                                    // If it was assigned directly into the return place, then
                                    // return now.
                                    return annotated_closure;
                                } else {
                                    // Otherwise, update the target.
                                    target = assigned_to;
                                }
                            }

                            // If none of our closure's operands matched, then skip to the next
                            // statement.
                            continue;
                        }

                        // Otherwise, look at other types of assignment.
                        let assigned_from = match rvalue {
                            Rvalue::Ref(_, _, assigned_from) => assigned_from,
                            Rvalue::Use(operand) => match operand {
                                Operand::Copy(assigned_from) | Operand::Move(assigned_from) => {
                                    assigned_from
                                }
                                _ => continue,
                            },
                            _ => continue,
                        };
                        debug!(
                            "annotate_argument_and_return_for_borrow: \
                             assigned_from={:?}",
                            assigned_from,
                        );

                        // Find the local from the rvalue.
                        let Some(assigned_from_local) = assigned_from.local_or_deref_local() else {
                            continue;
                        };
                        debug!(
                            "annotate_argument_and_return_for_borrow: \
                             assigned_from_local={:?}",
                            assigned_from_local,
                        );

                        // Check if our local matches the target - if so, we've assigned our
                        // borrow to a new place.
                        if assigned_from_local != target {
                            continue;
                        }

                        // If we assigned our `target` into a new place, then we should
                        // check if it was the return place.
                        debug!(
                            "annotate_argument_and_return_for_borrow: \
                             assigned_from_local={:?} assigned_to={:?}",
                            assigned_from_local, assigned_to
                        );
                        if assigned_to == mir::RETURN_PLACE {
                            // If it was then return the annotated closure if there was one,
                            // else, annotate this function.
                            return annotated_closure.or_else(fallback);
                        }

                        // If we didn't assign into the return place, then we just update
                        // the target.
                        target = assigned_to;
                    }
                }
            }

            // Check the terminator if we didn't find anything in the statements.
            let terminator = &self.body[location.block].terminator();
            debug!(
                "annotate_argument_and_return_for_borrow: target={:?} terminator={:?}",
                target, terminator
            );
            if let TerminatorKind::Call { destination, target: Some(_), args, .. } =
                &terminator.kind
            {
                if let Some(assigned_to) = destination.as_local() {
                    debug!(
                        "annotate_argument_and_return_for_borrow: assigned_to={:?} args={:?}",
                        assigned_to, args
                    );
                    for operand in args {
                        let (Operand::Copy(assigned_from) | Operand::Move(assigned_from)) =
                            &operand.node
                        else {
                            continue;
                        };
                        debug!(
                            "annotate_argument_and_return_for_borrow: assigned_from={:?}",
                            assigned_from,
                        );

                        if let Some(assigned_from_local) = assigned_from.local_or_deref_local() {
                            debug!(
                                "annotate_argument_and_return_for_borrow: assigned_from_local={:?}",
                                assigned_from_local,
                            );

                            if assigned_to == mir::RETURN_PLACE && assigned_from_local == target {
                                return annotated_closure.or_else(fallback);
                            }
                        }
                    }
                }
            }
        }

        // If we haven't found an assignment into the return place, then we need not add
        // any annotations.
        debug!("annotate_argument_and_return_for_borrow: none found");
        None
    }

    /// Annotate the first argument and return type of a function signature if they are
    /// references.
    fn annotate_fn_sig(
        &self,
        did: LocalDefId,
        sig: ty::PolyFnSig<'tcx>,
    ) -> Option<AnnotatedBorrowFnSignature<'tcx>> {
        debug!("annotate_fn_sig: did={:?} sig={:?}", did, sig);
        let is_closure = self.infcx.tcx.is_closure_like(did.to_def_id());
        let fn_hir_id = self.infcx.tcx.local_def_id_to_hir_id(did);
        let fn_decl = self.infcx.tcx.hir_fn_decl_by_hir_id(fn_hir_id)?;

        // We need to work out which arguments to highlight. We do this by looking
        // at the return type, where there are three cases:
        //
        // 1. If there are named arguments, then we should highlight the return type and
        //    highlight any of the arguments that are also references with that lifetime.
        //    If there are no arguments that have the same lifetime as the return type,
        //    then don't highlight anything.
        // 2. The return type is a reference with an anonymous lifetime. If this is
        //    the case, then we can take advantage of (and teach) the lifetime elision
        //    rules.
        //
        //    We know that an error is being reported. So the arguments and return type
        //    must satisfy the elision rules. Therefore, if there is a single argument
        //    then that means the return type and first (and only) argument have the same
        //    lifetime and the borrow isn't meeting that, we can highlight the argument
        //    and return type.
        //
        //    If there are multiple arguments then the first argument must be self (else
        //    it would not satisfy the elision rules), so we can highlight self and the
        //    return type.
        // 3. The return type is not a reference. In this case, we don't highlight
        //    anything.
        let return_ty = sig.output();
        match return_ty.skip_binder().kind() {
            ty::Ref(return_region, _, _) if return_region.has_name() && !is_closure => {
                // This is case 1 from above, return type is a named reference so we need to
                // search for relevant arguments.
                let mut arguments = Vec::new();
                for (index, argument) in sig.inputs().skip_binder().iter().enumerate() {
                    if let ty::Ref(argument_region, _, _) = argument.kind()
                        && argument_region == return_region
                    {
                        // Need to use the `rustc_middle::ty` types to compare against the
                        // `return_region`. Then use the `rustc_hir` type to get only
                        // the lifetime span.
                        match &fn_decl.inputs[index].kind {
                            hir::TyKind::Ref(lifetime, _) => {
                                // With access to the lifetime, we can get
                                // the span of it.
                                arguments.push((*argument, lifetime.ident.span));
                            }
                            // Resolve `self` whose self type is `&T`.
                            hir::TyKind::Path(hir::QPath::Resolved(None, path)) => {
                                if let Res::SelfTyAlias { alias_to, .. } = path.res
                                    && let Some(alias_to) = alias_to.as_local()
                                    && let hir::Impl { self_ty, .. } = self
                                        .infcx
                                        .tcx
                                        .hir_node_by_def_id(alias_to)
                                        .expect_item()
                                        .expect_impl()
                                    && let hir::TyKind::Ref(lifetime, _) = self_ty.kind
                                {
                                    arguments.push((*argument, lifetime.ident.span));
                                }
                            }
                            _ => {
                                // Don't ICE though. It might be a type alias.
                            }
                        }
                    }
                }

                // We need to have arguments. This shouldn't happen, but it's worth checking.
                if arguments.is_empty() {
                    return None;
                }

                // We use a mix of the HIR and the Ty types to get information
                // as the HIR doesn't have full types for closure arguments.
                let return_ty = sig.output().skip_binder();
                let mut return_span = fn_decl.output.span();
                if let hir::FnRetTy::Return(ty) = &fn_decl.output {
                    if let hir::TyKind::Ref(lifetime, _) = ty.kind {
                        return_span = lifetime.ident.span;
                    }
                }

                Some(AnnotatedBorrowFnSignature::NamedFunction {
                    arguments,
                    return_ty,
                    return_span,
                })
            }
            ty::Ref(_, _, _) if is_closure => {
                // This is case 2 from above but only for closures, return type is anonymous
                // reference so we select
                // the first argument.
                let argument_span = fn_decl.inputs.first()?.span;
                let argument_ty = sig.inputs().skip_binder().first()?;

                // Closure arguments are wrapped in a tuple, so we need to get the first
                // from that.
                if let ty::Tuple(elems) = argument_ty.kind() {
                    let &argument_ty = elems.first()?;
                    if let ty::Ref(_, _, _) = argument_ty.kind() {
                        return Some(AnnotatedBorrowFnSignature::Closure {
                            argument_ty,
                            argument_span,
                        });
                    }
                }

                None
            }
            ty::Ref(_, _, _) => {
                // This is also case 2 from above but for functions, return type is still an
                // anonymous reference so we select the first argument.
                let argument_span = fn_decl.inputs.first()?.span;
                let argument_ty = *sig.inputs().skip_binder().first()?;

                let return_span = fn_decl.output.span();
                let return_ty = sig.output().skip_binder();

                // We expect the first argument to be a reference.
                match argument_ty.kind() {
                    ty::Ref(_, _, _) => {}
                    _ => return None,
                }

                Some(AnnotatedBorrowFnSignature::AnonymousFunction {
                    argument_ty,
                    argument_span,
                    return_ty,
                    return_span,
                })
            }
            _ => {
                // This is case 3 from above, return type is not a reference so don't highlight
                // anything.
                None
            }
        }
    }
}

#[derive(Debug)]
enum AnnotatedBorrowFnSignature<'tcx> {
    NamedFunction {
        arguments: Vec<(Ty<'tcx>, Span)>,
        return_ty: Ty<'tcx>,
        return_span: Span,
    },
    AnonymousFunction {
        argument_ty: Ty<'tcx>,
        argument_span: Span,
        return_ty: Ty<'tcx>,
        return_span: Span,
    },
    Closure {
        argument_ty: Ty<'tcx>,
        argument_span: Span,
    },
}

impl<'tcx> AnnotatedBorrowFnSignature<'tcx> {
    /// Annotate the provided diagnostic with information about borrow from the fn signature that
    /// helps explain.
    pub(crate) fn emit(&self, cx: &MirBorrowckCtxt<'_, '_, 'tcx>, diag: &mut Diag<'_>) -> String {
        match self {
            &AnnotatedBorrowFnSignature::Closure { argument_ty, argument_span } => {
                diag.span_label(
                    argument_span,
                    format!("has type `{}`", cx.get_name_for_ty(argument_ty, 0)),
                );

                cx.get_region_name_for_ty(argument_ty, 0)
            }
            &AnnotatedBorrowFnSignature::AnonymousFunction {
                argument_ty,
                argument_span,
                return_ty,
                return_span,
            } => {
                let argument_ty_name = cx.get_name_for_ty(argument_ty, 0);
                diag.span_label(argument_span, format!("has type `{argument_ty_name}`"));

                let return_ty_name = cx.get_name_for_ty(return_ty, 0);
                let types_equal = return_ty_name == argument_ty_name;
                diag.span_label(
                    return_span,
                    format!(
                        "{}has type `{}`",
                        if types_equal { "also " } else { "" },
                        return_ty_name,
                    ),
                );

                diag.note(
                    "argument and return type have the same lifetime due to lifetime elision rules",
                );
                diag.note(
                    "to learn more, visit <https://doc.rust-lang.org/book/ch10-03-\
                     lifetime-syntax.html#lifetime-elision>",
                );

                cx.get_region_name_for_ty(return_ty, 0)
            }
            AnnotatedBorrowFnSignature::NamedFunction { arguments, return_ty, return_span } => {
                // Region of return type and arguments checked to be the same earlier.
                let region_name = cx.get_region_name_for_ty(*return_ty, 0);
                for (_, argument_span) in arguments {
                    diag.span_label(*argument_span, format!("has lifetime `{region_name}`"));
                }

                diag.span_label(*return_span, format!("also has lifetime `{region_name}`",));

                diag.help(format!(
                    "use data from the highlighted arguments which match the `{region_name}` lifetime of \
                     the return type",
                ));

                region_name
            }
        }
    }
}

/// Detect whether one of the provided spans is a statement nested within the top-most visited expr
struct ReferencedStatementsVisitor<'a>(&'a [Span]);

impl<'v> Visitor<'v> for ReferencedStatementsVisitor<'_> {
    type Result = ControlFlow<()>;
    fn visit_stmt(&mut self, s: &'v hir::Stmt<'v>) -> Self::Result {
        match s.kind {
            hir::StmtKind::Semi(expr) if self.0.contains(&expr.span) => ControlFlow::Break(()),
            _ => ControlFlow::Continue(()),
        }
    }
}

/// Look for `break` expressions within any arbitrary expressions. We'll do this to infer
/// whether this is a case where the moved value would affect the exit of a loop, making it
/// unsuitable for a `.clone()` suggestion.
struct BreakFinder {
    found_breaks: Vec<(hir::Destination, Span)>,
    found_continues: Vec<(hir::Destination, Span)>,
}
impl<'hir> Visitor<'hir> for BreakFinder {
    fn visit_expr(&mut self, ex: &'hir hir::Expr<'hir>) {
        match ex.kind {
            hir::ExprKind::Break(destination, _) => {
                self.found_breaks.push((destination, ex.span));
            }
            hir::ExprKind::Continue(destination) => {
                self.found_continues.push((destination, ex.span));
            }
            _ => {}
        }
        hir::intravisit::walk_expr(self, ex);
    }
}

/// Given a set of spans representing statements initializing the relevant binding, visit all the
/// function expressions looking for branching code paths that *do not* initialize the binding.
struct ConditionVisitor<'tcx> {
    tcx: TyCtxt<'tcx>,
    spans: Vec<Span>,
    name: String,
    errors: Vec<(Span, String)>,
}

impl<'v, 'tcx> Visitor<'v> for ConditionVisitor<'tcx> {
    fn visit_expr(&mut self, ex: &'v hir::Expr<'v>) {
        match ex.kind {
            hir::ExprKind::If(cond, body, None) => {
                // `if` expressions with no `else` that initialize the binding might be missing an
                // `else` arm.
                if ReferencedStatementsVisitor(&self.spans).visit_expr(body).is_break() {
                    self.errors.push((
                        cond.span,
                        format!(
                            "if this `if` condition is `false`, {} is not initialized",
                            self.name,
                        ),
                    ));
                    self.errors.push((
                        ex.span.shrink_to_hi(),
                        format!("an `else` arm might be missing here, initializing {}", self.name),
                    ));
                }
            }
            hir::ExprKind::If(cond, body, Some(other)) => {
                // `if` expressions where the binding is only initialized in one of the two arms
                // might be missing a binding initialization.
                let a = ReferencedStatementsVisitor(&self.spans).visit_expr(body).is_break();
                let b = ReferencedStatementsVisitor(&self.spans).visit_expr(other).is_break();
                match (a, b) {
                    (true, true) | (false, false) => {}
                    (true, false) => {
                        if other.span.is_desugaring(DesugaringKind::WhileLoop) {
                            self.errors.push((
                                cond.span,
                                format!(
                                    "if this condition isn't met and the `while` loop runs 0 \
                                     times, {} is not initialized",
                                    self.name
                                ),
                            ));
                        } else {
                            self.errors.push((
                                body.span.shrink_to_hi().until(other.span),
                                format!(
                                    "if the `if` condition is `false` and this `else` arm is \
                                     executed, {} is not initialized",
                                    self.name
                                ),
                            ));
                        }
                    }
                    (false, true) => {
                        self.errors.push((
                            cond.span,
                            format!(
                                "if this condition is `true`, {} is not initialized",
                                self.name
                            ),
                        ));
                    }
                }
            }
            hir::ExprKind::Match(e, arms, loop_desugar) => {
                // If the binding is initialized in one of the match arms, then the other match
                // arms might be missing an initialization.
                let results: Vec<bool> = arms
                    .iter()
                    .map(|arm| ReferencedStatementsVisitor(&self.spans).visit_arm(arm).is_break())
                    .collect();
                if results.iter().any(|x| *x) && !results.iter().all(|x| *x) {
                    for (arm, seen) in arms.iter().zip(results) {
                        if !seen {
                            if loop_desugar == hir::MatchSource::ForLoopDesugar {
                                self.errors.push((
                                    e.span,
                                    format!(
                                        "if the `for` loop runs 0 times, {} is not initialized",
                                        self.name
                                    ),
                                ));
                            } else if let Some(guard) = &arm.guard {
                                if matches!(
                                    self.tcx.hir_node(arm.body.hir_id),
                                    hir::Node::Expr(hir::Expr { kind: hir::ExprKind::Ret(_), .. })
                                ) {
                                    continue;
                                }
                                self.errors.push((
                                    arm.pat.span.to(guard.span),
                                    format!(
                                        "if this pattern and condition are matched, {} is not \
                                         initialized",
                                        self.name
                                    ),
                                ));
                            } else {
                                if matches!(
                                    self.tcx.hir_node(arm.body.hir_id),
                                    hir::Node::Expr(hir::Expr { kind: hir::ExprKind::Ret(_), .. })
                                ) {
                                    continue;
                                }
                                self.errors.push((
                                    arm.pat.span,
                                    format!(
                                        "if this pattern is matched, {} is not initialized",
                                        self.name
                                    ),
                                ));
                            }
                        }
                    }
                }
            }
            // FIXME: should we also account for binops, particularly `&&` and `||`? `try` should
            // also be accounted for. For now it is fine, as if we don't find *any* relevant
            // branching code paths, we point at the places where the binding *is* initialized for
            // *some* context.
            _ => {}
        }
        walk_expr(self, ex);
    }
}<|MERGE_RESOLUTION|>--- conflicted
+++ resolved
@@ -385,10 +385,6 @@
             }
         }
         let tcx = self.infcx.tcx;
-<<<<<<< HEAD
-        let hir = self.infcx.tcx.hir();
-=======
->>>>>>> a4a9fb41
         if let Some(body) = tcx.hir_maybe_body_owned_by(self.mir_def_id()) {
             let expr = body.value;
             let place = &self.move_data.move_paths[mpi].place;
