--- conflicted
+++ resolved
@@ -92,24 +92,11 @@
     fn get_func_ptr_explicitly_from_lib(&mut self, link_name: Symbol) -> Option<CodePtr> {
         let this = self.eval_context_mut();
         // Try getting the function from the shared library.
-<<<<<<< HEAD
-        // On windows `_lib_path` will be unused, hence the name starting with `_`.
-        let (lib, _lib_path) = this.machine.native_lib.as_ref().unwrap();
+        let (lib, lib_path) = this.machine.native_lib.as_ref().unwrap();
         let func: libloading::Symbol<'_, unsafe extern "C" fn()> =
             unsafe { lib.get(link_name.as_str().as_bytes()).ok()? };
         #[expect(clippy::as_conversions)] // fn-ptr to raw-ptr cast needs `as`.
         let fn_ptr = *func.deref() as *mut std::ffi::c_void;
-=======
-        let (lib, lib_path) = this.machine.native_lib.as_ref().unwrap();
-        let func: libloading::Symbol<'_, unsafe extern "C" fn()> = unsafe {
-            match lib.get(link_name.as_str().as_bytes()) {
-                Ok(x) => x,
-                Err(_) => {
-                    return None;
-                }
-            }
-        };
->>>>>>> f6709bb6
 
         // FIXME: this is a hack!
         // The `libloading` crate will automatically load system libraries like `libc`.
