--- conflicted
+++ resolved
@@ -296,13 +296,8 @@
                             MatchedSeq(..) => {
                                 r.sp_diag.span_fatal(
                                     r.cur_span, /* blame the macro writer */
-<<<<<<< HEAD
-                                    format!("variable '{}' is still repeating at this depth",
+                                    format!("variable '{:?}' is still repeating at this depth",
                                             token::get_ident(ident)).index(&FullRange));
-=======
-                                    format!("variable '{:?}' is still repeating at this depth",
-                                            token::get_ident(ident))[]);
->>>>>>> 44440e5c
                             }
                         }
                     }
