--- conflicted
+++ resolved
@@ -41,8 +41,7 @@
             EmitObj::ObjectCode(_) => {
                 let _timer = cgcx
                     .prof
-<<<<<<< HEAD
-                    .generic_activity_with_arg("LLVM_module_codegen_emit_obj", &module.name[..]);
+                    .generic_activity_with_arg("LLVM_module_codegen_emit_obj", &*module.name);
                 if env::var("CG_GCCJIT_DUMP_MODULE_NAMES").as_deref() == Ok("1") {
                     println!("Module {}", module.name);
                 }
@@ -54,20 +53,6 @@
                     // Segfault is actually in gcc::jit::reproducer::get_identifier_as_lvalue
                     context.dump_reproducer_to_file(&format!("/tmp/reproducers/{}.c", module.name));
                     println!("Dumped reproducer {}", module.name);
-=======
-                    .generic_activity_with_arg("LLVM_module_codegen_emit_obj", &*module.name);
-                match &*module.name {
-                    "std_example.7rcbfp3g-cgu.15" => {
-                        println!("Dumping reproducer {}", module.name);
-                        let _ = fs::create_dir("/tmp/reproducers");
-                        // FIXME(antoyo): segfault in dump_reproducer_to_file() might be caused by
-                        // transmuting an rvalue to an lvalue.
-                        // Segfault is actually in gcc::jit::reproducer::get_identifier_as_lvalue
-                        context.dump_reproducer_to_file(&format!("/tmp/reproducers/{}.c", module.name));
-                        println!("Dumped reproducer {}", module.name);
-                    },
-                    _ => (),
->>>>>>> c5d0023a
                 }
                 context.compile_to_file(OutputKind::ObjectFile, obj_out.to_str().expect("path to str"));
             }
